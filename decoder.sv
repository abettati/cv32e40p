// Copyright 2015 ETH Zurich and University of Bologna.
// Copyright and related rights are licensed under the Solderpad Hardware
// License, Version 0.51 (the “License”); you may not use this file except in
// compliance with the License.  You may obtain a copy of the License at
// http://solderpad.org/licenses/SHL-0.51. Unless required by applicable law
// or agreed to in writing, software, hardware and materials distributed under
// this License is distributed on an “AS IS” BASIS, WITHOUT WARRANTIES OR
// CONDITIONS OF ANY KIND, either express or implied. See the License for the
// specific language governing permissions and limitations under the License.

////////////////////////////////////////////////////////////////////////////////
// Engineer        Andreas Traber - atraber@iis.ee.ethz.ch                    //
//                                                                            //
// Additional contributions by:                                               //
//                 Matthias Baer - baermatt@student.ethz.ch                   //
//                 Igor Loi - igor.loi@unibo.it                               //
//                 Sven Stucki - svstucki@student.ethz.ch                     //
//                                                                            //
// Design Name:    Decoder                                                    //
// Project Name:   RI5CY                                                      //
// Language:       SystemVerilog                                              //
//                                                                            //
// Description:    Decoder                                                    //
//                                                                            //
////////////////////////////////////////////////////////////////////////////////

`include "apu_defines.sv"
`include "apu_macros.sv"

import riscv_defines::*;
`ifdef APU
import apu_cluster_package::*;
`endif

module riscv_decoder
(
  // singals running to/from controller
  input  logic        deassert_we_i,           // deassert we, we are stalled or not active
  input  logic        data_misaligned_i,       // misaligned data load/store in progress
  input  logic        mult_multicycle_i,       // multiplier taking multiple cycles, using op c as storage

  output logic        illegal_insn_o,          // illegal instruction encountered
  output logic        ebrk_insn_o,             // trap instruction encountered
  output logic        eret_insn_o,             // return from exception instruction encountered
  output logic        ecall_insn_o,            // environment call (syscall) instruction encountered
  output logic        pipe_flush_o,            // pipeline flush is requested

  output logic        rega_used_o,             // rs1 is used by current instruction
  output logic        regb_used_o,             // rs2 is used by current instruction
  output logic        regc_used_o,             // rs3 is used by current instruction

  output logic        reg_fp_a_o,              // fp reg a is used
  output logic        reg_fp_b_o,              // fp reg b is used
  output logic        reg_fp_c_o,              // fp reg c is used
  output logic        reg_fp_d_o,              // fp reg d is used

  output logic        bmask_needed_o,          // registers for bit manipulation mask is needed
  output logic [ 0:0] bmask_a_mux_o,           // bit manipulation mask a mux
  output logic [ 1:0] bmask_b_mux_o,           // bit manipulation mask b mux
  output logic        alu_bmask_a_mux_sel_o,   // bit manipulation mask a mux (reg or imm)
  output logic        alu_bmask_b_mux_sel_o,   // bit manipulation mask b mux (reg or imm)

  // from IF/ID pipeline
  input  logic [31:0] instr_rdata_i,           // instruction read from instr memory/cache
  input  logic        illegal_c_insn_i,        // compressed instruction decode failed

  // ALU signals
  output logic        alu_en_o,                // ALU enable
  output logic [ALU_OP_WIDTH-1:0] alu_operator_o, // ALU operation selection
  output logic [2:0]  alu_op_a_mux_sel_o,      // operand a selection: reg value, PC, immediate or zero
  output logic [2:0]  alu_op_b_mux_sel_o,      // operand b selection: reg value or immediate
  output logic [1:0]  alu_op_c_mux_sel_o,      // operand c selection: reg value or jump target
  output logic [1:0]  alu_vec_mode_o,          // selects between 32 bit, 16 bit and 8 bit vectorial modes
  output logic        scalar_replication_o,    // scalar replication enable
  output logic [0:0]  imm_a_mux_sel_o,         // immediate selection for operand a
  output logic [3:0]  imm_b_mux_sel_o,         // immediate selection for operand b
  output logic [1:0]  regc_mux_o,              // register c selection: S3, RD or 0

  // MUL related control signals
  output logic [2:0]  mult_operator_o,         // Multiplication operation selection
  output logic        mult_int_en_o,           // perform integer multiplication
  output logic        mult_dot_en_o,           // perform dot multiplication
  output logic [0:0]  mult_imm_mux_o,          // Multiplication immediate mux selector
  output logic        mult_sel_subword_o,      // Select subwords for 16x16 bit of multiplier
  output logic [1:0]  mult_signed_mode_o,      // Multiplication in signed mode
  output logic [1:0]  mult_dot_signed_o,       // Dot product in signed mode

  // APU
  `ifdef APU
  output logic                apu_en_o,
  output logic [WAPUTYPE-1:0] apu_type_o,
  output logic [WOP_CPU-1:0]  apu_op_o,
  output logic [1:0]          apu_lat_o,
  output logic [WAPUTYPE-1:0] apu_flags_src_o,
  output logic [2:0]          fp_rnd_mode_o,
  `endif

  // register file related signals
  output logic        regfile_mem_we_o,        // write enable for regfile
  output logic        regfile_alu_we_o,        // write enable for 2nd regfile port
  output logic        regfile_alu_waddr_sel_o, // Select register write address for ALU/MUL operations

  // CSR manipulation
  output logic        csr_access_o,            // access to CSR
  output logic [1:0]  csr_op_o,                // operation to perform on CSR

  // LD/ST unit signals
  output logic        data_req_o,              // start transaction to data memory
  output logic        data_we_o,               // data memory write enable
  output logic        prepost_useincr_o,       // when not active bypass the alu result for address calculation
  output logic [1:0]  data_type_o,             // data type on data memory: byte, half word or word
  output logic        data_sign_extension_o,   // sign extension on read data from data memory
  output logic [1:0]  data_reg_offset_o,       // offset in byte inside register for stores
  output logic        data_load_event_o,       // data request is in the special event range

  // hwloop signals
  output logic [2:0]  hwloop_we_o,             // write enable for hwloop regs
  output logic        hwloop_target_mux_sel_o, // selects immediate for hwloop target
  output logic        hwloop_start_mux_sel_o,  // selects hwloop start address input
  output logic        hwloop_cnt_mux_sel_o,    // selects hwloop counter input

  // jump/branches
  output logic [1:0]  jump_in_dec_o,           // jump_in_id without deassert
  output logic [1:0]  jump_in_id_o,            // jump is being calculated in ALU
  output logic [1:0]  jump_target_mux_sel_o    // jump target selection
);

  // write enable/request control
  logic       regfile_mem_we;
  logic       regfile_alu_we;
  logic       data_req;
  logic [2:0] hwloop_we;

  logic       ebrk_insn;
  logic       eret_insn;
  logic       pipe_flush;

  logic [1:0] jump_in_id;

  logic [1:0] csr_op;

<<<<<<< HEAD
  `ifdef APU
  logic       apu_en;
  `endif

=======
>>>>>>> bf5499ba
  /////////////////////////////////////////////
  //   ____                     _            //
  //  |  _ \  ___  ___ ___   __| | ___ _ __  //
  //  | | | |/ _ \/ __/ _ \ / _` |/ _ \ '__| //
  //  | |_| |  __/ (_| (_) | (_| |  __/ |    //
  //  |____/ \___|\___\___/ \__,_|\___|_|    //
  //                                         //
  /////////////////////////////////////////////

  always_comb
  begin
    jump_in_id                  = BRANCH_NONE;
    jump_target_mux_sel_o       = JT_JAL;

    alu_en_o                    = 1'b1;
    alu_operator_o              = ALU_SLTU;
    alu_op_a_mux_sel_o          = OP_A_REGA_OR_FWD;
    alu_op_b_mux_sel_o          = OP_B_REGB_OR_FWD;
    alu_op_c_mux_sel_o          = OP_C_REGC_OR_FWD;
    alu_vec_mode_o              = VEC_MODE32;
    scalar_replication_o        = 1'b0;
    regc_mux_o                  = REGC_ZERO;
    imm_a_mux_sel_o             = IMMA_ZERO;
    imm_b_mux_sel_o             = IMMB_I;

    mult_operator_o             = MUL_I;
    mult_int_en_o               = 1'b0;
    mult_dot_en_o               = 1'b0;
    mult_imm_mux_o              = MIMM_ZERO;
    mult_signed_mode_o          = 2'b00;
    mult_sel_subword_o          = 1'b0;
    mult_dot_signed_o           = 2'b00;

    `ifdef APU
    apu_en                      = 1'b0;
    apu_type_o                  = '0;
    apu_op_o                    = '0;
    apu_lat_o                   = '0;
    apu_flags_src_o             = '0;
    fp_rnd_mode_o               = '0;
    `endif

    regfile_mem_we              = 1'b0;
    regfile_alu_we              = 1'b0;
    regfile_alu_waddr_sel_o     = 1'b1;

    prepost_useincr_o           = 1'b1;

    hwloop_we                   = 3'b0;
    hwloop_target_mux_sel_o     = 1'b0;
    hwloop_start_mux_sel_o      = 1'b0;
    hwloop_cnt_mux_sel_o        = 1'b0;

    csr_access_o                = 1'b0;
    csr_op                      = CSR_OP_NONE;

    data_we_o                   = 1'b0;
    data_type_o                 = 2'b00;
    data_sign_extension_o       = 1'b0;
    data_reg_offset_o           = 2'b00;
    data_req                    = 1'b0;
    data_load_event_o           = 1'b0;

    illegal_insn_o              = 1'b0;
    ebrk_insn                   = 1'b0;
    eret_insn                   = 1'b0;
    ecall_insn_o                = 1'b0;
    pipe_flush                  = 1'b0;

    rega_used_o                 = 1'b0;
    regb_used_o                 = 1'b0;
    regc_used_o                 = 1'b0;
    reg_fp_a_o                  = 1'b0;
    reg_fp_b_o                  = 1'b0;
    reg_fp_c_o                  = 1'b0;
    reg_fp_d_o                  = 1'b0;
     
    bmask_needed_o              = 1'b1; // TODO: only use when necessary
    bmask_a_mux_o               = BMASK_A_ZERO;
    bmask_b_mux_o               = BMASK_B_ZERO;
    alu_bmask_a_mux_sel_o       = BMASK_A_IMM;
    alu_bmask_b_mux_sel_o       = BMASK_B_IMM;
<<<<<<< HEAD

=======
>>>>>>> bf5499ba

    unique case (instr_rdata_i[6:0])

      //////////////////////////////////////
      //      _ _   _ __  __ ____  ____   //
      //     | | | | |  \/  |  _ \/ ___|  //
      //  _  | | | | | |\/| | |_) \___ \  //
      // | |_| | |_| | |  | |  __/ ___) | //
      //  \___/ \___/|_|  |_|_|   |____/  //
      //                                  //
      //////////////////////////////////////

      OPCODE_JAL: begin   // Jump and Link
        jump_target_mux_sel_o = JT_JAL;
        jump_in_id            = BRANCH_JAL;
        // Calculate and store PC+4
        alu_op_a_mux_sel_o  = OP_A_CURRPC;
        alu_op_b_mux_sel_o  = OP_B_IMM;
        imm_b_mux_sel_o     = IMMB_PCINCR;
        alu_operator_o      = ALU_ADD;
        regfile_alu_we      = 1'b1;
        // Calculate jump target (= PC + UJ imm)
      end

      OPCODE_JALR: begin  // Jump and Link Register
        jump_target_mux_sel_o = JT_JALR;
        jump_in_id            = BRANCH_JALR;
        // Calculate and store PC+4
        alu_op_a_mux_sel_o  = OP_A_CURRPC;
        alu_op_b_mux_sel_o  = OP_B_IMM;
        imm_b_mux_sel_o     = IMMB_PCINCR;
        alu_operator_o      = ALU_ADD;
        regfile_alu_we      = 1'b1;
        // Calculate jump target (= RS1 + I imm)
        rega_used_o         = 1'b1;

        if (instr_rdata_i[14:12] != 3'b0) begin
          jump_in_id       = BRANCH_NONE;
          regfile_alu_we   = 1'b0;
          illegal_insn_o   = 1'b1;
        end
      end

      OPCODE_BRANCH: begin // Branch
        jump_target_mux_sel_o = JT_COND;
        jump_in_id            = BRANCH_COND;
        alu_op_c_mux_sel_o    = OP_C_JT;
        rega_used_o           = 1'b1;
        regb_used_o           = 1'b1;

        unique case (instr_rdata_i[14:12])
          3'b000: alu_operator_o = ALU_EQ;
          3'b001: alu_operator_o = ALU_NE;
          3'b100: alu_operator_o = ALU_LTS;
          3'b101: alu_operator_o = ALU_GES;
          3'b110: alu_operator_o = ALU_LTU;
          3'b111: alu_operator_o = ALU_GEU;
          3'b010: begin
            alu_operator_o      = ALU_EQ;
            regb_used_o         = 1'b0;
            alu_op_b_mux_sel_o  = OP_B_IMM;
            imm_b_mux_sel_o     = IMMB_BI;
          end
          3'b011: begin
            alu_operator_o      = ALU_NE;
            regb_used_o         = 1'b0;
            alu_op_b_mux_sel_o  = OP_B_IMM;
            imm_b_mux_sel_o     = IMMB_BI;
          end
          default: begin
            illegal_insn_o = 1'b1;
          end
        endcase
      end


      //////////////////////////////////
      //  _     ____    ______ _____  //
      // | |   |  _ \  / / ___|_   _| //
      // | |   | | | |/ /\___ \ | |   //
      // | |___| |_| / /  ___) || |   //
      // |_____|____/_/  |____/ |_|   //
      //                              //
      //////////////////////////////////

      OPCODE_STORE,
      OPCODE_STORE_POST: begin
        data_req       = 1'b1;
        data_we_o      = 1'b1;
        rega_used_o    = 1'b1;
        regb_used_o    = 1'b1;
        alu_operator_o = ALU_ADD;

        // pass write data through ALU operand c
        alu_op_c_mux_sel_o = OP_C_REGB_OR_FWD;

        // post-increment setup
        if (instr_rdata_i[6:0] == OPCODE_STORE_POST) begin
          prepost_useincr_o       = 1'b0;
          regfile_alu_waddr_sel_o = 1'b0;
          regfile_alu_we          = 1'b1;
        end

        if (instr_rdata_i[14] == 1'b0) begin
          // offset from immediate
          imm_b_mux_sel_o     = IMMB_S;
          alu_op_b_mux_sel_o  = OP_B_IMM;
        end else begin
          // offset from register
          regc_used_o        = 1'b1;
          alu_op_b_mux_sel_o = OP_B_REGC_OR_FWD;
          regc_mux_o         = REGC_RD;
        end

        // store size
        unique case (instr_rdata_i[13:12])
          2'b00: data_type_o = 2'b10; // SB
          2'b01: data_type_o = 2'b01; // SH
          2'b10: data_type_o = 2'b00; // SW
          default: begin
            data_req       = 1'b0;
            data_we_o      = 1'b0;
            illegal_insn_o = 1'b1;
          end
        endcase
      end

      OPCODE_LOAD,
      OPCODE_LOAD_POST: begin
        data_req        = 1'b1;
        regfile_mem_we  = 1'b1;
        rega_used_o     = 1'b1;
        data_type_o     = 2'b00;

        // offset from immediate
        alu_operator_o      = ALU_ADD;
        alu_op_b_mux_sel_o  = OP_B_IMM;
        imm_b_mux_sel_o     = IMMB_I;

        // post-increment setup
        if (instr_rdata_i[6:0] == OPCODE_LOAD_POST) begin
          prepost_useincr_o       = 1'b0;
          regfile_alu_waddr_sel_o = 1'b0;
          regfile_alu_we          = 1'b1;
        end

        // sign/zero extension
        data_sign_extension_o = ~instr_rdata_i[14];

        // load size
        unique case (instr_rdata_i[13:12])
          2'b00:   data_type_o = 2'b10; // LB
          2'b01:   data_type_o = 2'b01; // LH
          2'b10:   data_type_o = 2'b00; // LW
          default: data_type_o = 2'b00; // illegal or reg-reg
        endcase

        // reg-reg load (different encoding)
        if (instr_rdata_i[14:12] == 3'b111) begin
          // offset from RS2
          regb_used_o        = 1'b1;
          alu_op_b_mux_sel_o = OP_B_REGB_OR_FWD;

          // sign/zero extension
          data_sign_extension_o = ~instr_rdata_i[30];

          // load size
          unique case (instr_rdata_i[31:25])
            7'b0000_000,
            7'b0100_000: data_type_o = 2'b10; // LB, LBU
            7'b0001_000,
            7'b0101_000: data_type_o = 2'b01; // LH, LHU
            7'b0010_000: data_type_o = 2'b00; // LW
            default: begin
              illegal_insn_o = 1'b1;
            end
          endcase
        end

        // special p.elw (event load)
        if (instr_rdata_i[14:12] == 3'b110)
          data_load_event_o = 1'b1;

        if (instr_rdata_i[14:12] == 3'b011) begin
          // LD -> RV64 only
          illegal_insn_o = 1'b1;
        end
      end


      //////////////////////////
      //     _    _    _   _  //
      //    / \  | |  | | | | //
      //   / _ \ | |  | | | | //
      //  / ___ \| |__| |_| | //
      // /_/   \_\_____\___/  //
      //                      //
      //////////////////////////

      OPCODE_LUI: begin  // Load Upper Immediate
        alu_op_a_mux_sel_o  = OP_A_IMM;
        alu_op_b_mux_sel_o  = OP_B_IMM;
        imm_a_mux_sel_o     = IMMA_ZERO;
        imm_b_mux_sel_o     = IMMB_U;
        alu_operator_o      = ALU_ADD;
        regfile_alu_we      = 1'b1;
      end

      OPCODE_AUIPC: begin  // Add Upper Immediate to PC
        alu_op_a_mux_sel_o  = OP_A_CURRPC;
        alu_op_b_mux_sel_o  = OP_B_IMM;
        imm_b_mux_sel_o     = IMMB_U;
        alu_operator_o      = ALU_ADD;
        regfile_alu_we      = 1'b1;
      end

      OPCODE_OPIMM: begin // Register-Immediate ALU Operations
        alu_op_b_mux_sel_o  = OP_B_IMM;
        imm_b_mux_sel_o     = IMMB_I;
        regfile_alu_we      = 1'b1;
        rega_used_o         = 1'b1;

        unique case (instr_rdata_i[14:12])
          3'b000: alu_operator_o = ALU_ADD;  // Add Immediate
          3'b010: alu_operator_o = ALU_SLTS; // Set to one if Lower Than Immediate
          3'b011: alu_operator_o = ALU_SLTU; // Set to one if Lower Than Immediate Unsigned
          3'b100: alu_operator_o = ALU_XOR;  // Exclusive Or with Immediate
          3'b110: alu_operator_o = ALU_OR;   // Or with Immediate
          3'b111: alu_operator_o = ALU_AND;  // And with Immediate

          3'b001: begin
            alu_operator_o = ALU_SLL;  // Shift Left Logical by Immediate
            if (instr_rdata_i[31:25] != 7'b0)
              illegal_insn_o = 1'b1;
          end

          3'b101: begin
            if (instr_rdata_i[31:25] == 7'b0)
              alu_operator_o = ALU_SRL;  // Shift Right Logical by Immediate
            else if (instr_rdata_i[31:25] == 7'b010_0000)
              alu_operator_o = ALU_SRA;  // Shift Right Arithmetically by Immediate
            else
              illegal_insn_o = 1'b1;
          end

          default: illegal_insn_o = 1'b1;
        endcase
      end

      OPCODE_OP: begin  // Register-Register ALU operation
        regfile_alu_we = 1'b1;
        rega_used_o    = 1'b1;

        if (instr_rdata_i[31]) begin
          // bit-manipulation instructions
          bmask_needed_o      = 1'b1;
          bmask_a_mux_o       = BMASK_A_S3;
          bmask_b_mux_o       = BMASK_B_S2;
          alu_op_b_mux_sel_o  = OP_B_IMM;

          unique case (instr_rdata_i[14:12])
            3'b000: begin
              alu_operator_o  = ALU_BEXT;
              imm_b_mux_sel_o = IMMB_S2;
              bmask_b_mux_o   = BMASK_B_ZERO;
              if (~instr_rdata_i[30]) begin
                //register variant
                alu_op_b_mux_sel_o     = OP_B_BMASK;
                alu_bmask_a_mux_sel_o  = BMASK_A_REG;
                regb_used_o            = 1'b1;
              end
            end
            3'b001: begin
              alu_operator_o  = ALU_BEXTU;
              imm_b_mux_sel_o = IMMB_S2;
              bmask_b_mux_o   = BMASK_B_ZERO;
              if (~instr_rdata_i[30]) begin
                //register variant
                alu_op_b_mux_sel_o     = OP_B_BMASK;
                alu_bmask_a_mux_sel_o  = BMASK_A_REG;
                regb_used_o            = 1'b1;
              end
            end

            3'b010: begin
              alu_operator_o      = ALU_BINS;
              imm_b_mux_sel_o     = IMMB_S2;
              regc_used_o         = 1'b1;
              regc_mux_o          = REGC_RD;
              if (~instr_rdata_i[30]) begin
                //register variant
                alu_op_b_mux_sel_o     = OP_B_BMASK;
                alu_bmask_a_mux_sel_o  = BMASK_A_REG;
                alu_bmask_b_mux_sel_o  = BMASK_B_REG;
                regb_used_o            = 1'b1;
              end
            end

            3'b011: begin
              alu_operator_o = ALU_BCLR;
              if (~instr_rdata_i[30]) begin
                //register variant
                regb_used_o            = 1'b1;
                alu_bmask_a_mux_sel_o  = BMASK_A_REG;
                alu_bmask_b_mux_sel_o  = BMASK_B_REG;
              end
            end

            3'b100: begin
              alu_operator_o = ALU_BSET;
              if (~instr_rdata_i[30]) begin
                //register variant
                regb_used_o            = 1'b1;
                alu_bmask_a_mux_sel_o  = BMASK_A_REG;
                alu_bmask_b_mux_sel_o  = BMASK_B_REG;
              end
            end

            default: illegal_insn_o = 1'b1;
          endcase
        end
        else
        begin // non bit-manipulation instructions

          if (~instr_rdata_i[28])
            regb_used_o = 1'b1;

          unique case ({instr_rdata_i[30:25], instr_rdata_i[14:12]})
            // RV32I ALU operations
            {6'b00_0000, 3'b000}: alu_operator_o = ALU_ADD;   // Add
            {6'b10_0000, 3'b000}: alu_operator_o = ALU_SUB;   // Sub
            {6'b00_0000, 3'b010}: alu_operator_o = ALU_SLTS;  // Set Lower Than
            {6'b00_0000, 3'b011}: alu_operator_o = ALU_SLTU;  // Set Lower Than Unsigned
            {6'b00_0000, 3'b100}: alu_operator_o = ALU_XOR;   // Xor
            {6'b00_0000, 3'b110}: alu_operator_o = ALU_OR;    // Or
            {6'b00_0000, 3'b111}: alu_operator_o = ALU_AND;   // And
            {6'b00_0000, 3'b001}: alu_operator_o = ALU_SLL;   // Shift Left Logical
            {6'b00_0000, 3'b101}: alu_operator_o = ALU_SRL;   // Shift Right Logical
            {6'b10_0000, 3'b101}: alu_operator_o = ALU_SRA;   // Shift Right Arithmetic

            // supported RV32M instructions
            {6'b00_0001, 3'b000}: begin // mul
              alu_en_o        = 1'b0;
              mult_int_en_o   = 1'b1;
              mult_operator_o = MUL_MAC32;
              regc_mux_o      = REGC_ZERO;
            end
            {6'b00_0001, 3'b001}: begin // mulh
              alu_en_o           = 1'b0;
              regc_used_o        = 1'b1;
              regc_mux_o         = REGC_ZERO;
              mult_signed_mode_o = 2'b11;
              mult_int_en_o      = 1'b1;
              mult_operator_o    = MUL_H;
            end
            {6'b00_0001, 3'b010}: begin // mulhsu
              alu_en_o           = 1'b0;
              regc_used_o        = 1'b1;
              regc_mux_o         = REGC_ZERO;
              mult_signed_mode_o = 2'b01;
              mult_int_en_o      = 1'b1;
              mult_operator_o    = MUL_H;
            end
            {6'b00_0001, 3'b011}: begin // mulhu
              alu_en_o           = 1'b0;
              regc_used_o        = 1'b1;
              regc_mux_o         = REGC_ZERO;
              mult_signed_mode_o = 2'b00;
              mult_int_en_o      = 1'b1;
              mult_operator_o    = MUL_H;
            end
            {6'b00_0001, 3'b100}: begin // div
              alu_op_a_mux_sel_o = OP_A_REGB_OR_FWD;
              alu_op_b_mux_sel_o = OP_B_REGC_OR_FWD;
              regc_mux_o         = REGC_S1;
              regc_used_o        = 1'b1;
              regb_used_o        = 1'b1;
              rega_used_o        = 1'b0;
              alu_operator_o     = ALU_DIV;
              `USE_APU_INT_DIV
            end
            {6'b00_0001, 3'b101}: begin // divu
              alu_op_a_mux_sel_o = OP_A_REGB_OR_FWD;
              alu_op_b_mux_sel_o = OP_B_REGC_OR_FWD;
              regc_mux_o         = REGC_S1;
              regc_used_o        = 1'b1;
              regb_used_o        = 1'b1;
              rega_used_o        = 1'b0;
              alu_operator_o     = ALU_DIVU;
              `USE_APU_INT_DIV
            end
            {6'b00_0001, 3'b110}: begin // rem
              alu_op_a_mux_sel_o = OP_A_REGB_OR_FWD;
              alu_op_b_mux_sel_o = OP_B_REGC_OR_FWD;
              regc_mux_o         = REGC_S1;
              regc_used_o        = 1'b1;
              regb_used_o        = 1'b1;
              rega_used_o        = 1'b0;
              alu_operator_o     = ALU_REM;
              `USE_APU_INT_DIV
            end
            {6'b00_0001, 3'b111}: begin // remu
              alu_op_a_mux_sel_o = OP_A_REGB_OR_FWD;
              alu_op_b_mux_sel_o = OP_B_REGC_OR_FWD;
              regc_mux_o         = REGC_S1;
              regc_used_o        = 1'b1;
              regb_used_o        = 1'b1;
              rega_used_o        = 1'b0;
              alu_operator_o     = ALU_REMU;
              `USE_APU_INT_DIV
            end

            // PULP specific instructions
            {6'b10_0001, 3'b000}: begin // p.mac
              alu_en_o        = 1'b0;
              regc_used_o     = 1'b1;
              regc_mux_o      = REGC_RD;
              mult_int_en_o   = 1'b1;
              mult_operator_o = MUL_MAC32;
              `USE_APU_INT_MULT
            end
            {6'b10_0001, 3'b001}: begin // p.msu
              alu_en_o        = 1'b0;
              regc_used_o     = 1'b1;
              regc_mux_o      = REGC_RD;
              mult_int_en_o   = 1'b1;
              mult_operator_o = MUL_MSU32;
              `USE_APU_INT_MULT
            end

            {6'b00_0010, 3'b010}: alu_operator_o = ALU_SLETS; // Set Lower Equal Than
            {6'b00_0010, 3'b011}: alu_operator_o = ALU_SLETU; // Set Lower Equal Than Unsigned
            {6'b00_0010, 3'b100}: begin alu_operator_o = ALU_MIN;   end // Min
            {6'b00_0010, 3'b101}: begin alu_operator_o = ALU_MINU;  end // Min Unsigned
            {6'b00_0010, 3'b110}: begin alu_operator_o = ALU_MAX;   end // Max
            {6'b00_0010, 3'b111}: begin alu_operator_o = ALU_MAXU;  end // Max Unsigned

            {6'b00_0100, 3'b101}: begin alu_operator_o = ALU_ROR;  end // Rotate Right

            // PULP specific instructions using only one source register
            {6'b00_1000, 3'b000}: begin alu_operator_o = ALU_FF1;  end // Find First 1
            {6'b00_1000, 3'b001}: begin alu_operator_o = ALU_FL1;  end // Find Last 1
            {6'b00_1000, 3'b010}: begin alu_operator_o = ALU_CLB;  end // Count Leading Bits
            {6'b00_1000, 3'b011}: begin alu_operator_o = ALU_CNT;  end // Count set bits (popcount)
            {6'b00_1000, 3'b100}: begin alu_operator_o = ALU_EXTS; alu_vec_mode_o = VEC_MODE16;  end // Sign-extend Half-word
            {6'b00_1000, 3'b101}: begin alu_operator_o = ALU_EXT;  alu_vec_mode_o = VEC_MODE16;  end // Zero-extend Half-word
            {6'b00_1000, 3'b110}: begin alu_operator_o = ALU_EXTS; alu_vec_mode_o = VEC_MODE8;   end // Sign-extend Byte
            {6'b00_1000, 3'b111}: begin alu_operator_o = ALU_EXT;  alu_vec_mode_o = VEC_MODE8;   end // Zero-extend Byte

            {6'b00_0010, 3'b000}: begin alu_operator_o = ALU_ABS;  end // p.abs

            {6'b00_1010, 3'b001}: begin // p.clip
              alu_operator_o     = ALU_CLIP;
              alu_op_b_mux_sel_o = OP_B_IMM;
              imm_b_mux_sel_o    = IMMB_CLIP;
            end

            {6'b00_1010, 3'b010}: begin // p.clipu
              alu_operator_o     = ALU_CLIPU;
              alu_op_b_mux_sel_o = OP_B_IMM;
              imm_b_mux_sel_o    = IMMB_CLIP;
            end

            {6'b00_1010, 3'b101}: begin // p.clipr
              alu_operator_o     = ALU_CLIP;
              regb_used_o        = 1'b1;
            end

            {6'b00_1010, 3'b110}: begin // p.clipur
              alu_operator_o     = ALU_CLIPU;
              regb_used_o        = 1'b1;
            end

            default: begin
              illegal_insn_o = 1'b1;
            end
          endcase
        end
      end

      ////////////////////////////
      //  ______ _____  _    _  //
      // |  ____|  __ \| |  | | //
      // | |__  | |__) | |  | | //
      // |  __| |  ___/| |  | | //
      // | |    | |    | |__| | //
      // |_|    |_|     \____/  //
      //                        //
      ////////////////////////////

      // floating point arithmetic
      OPCODE_OP_FP: begin
         if (FP_ENABLE) begin
            fp_rnd_mode_o = instr_rdata_i[14:12];
            // only single precision floating point supported
            if (instr_rdata_i[26:25] == 2'b00)
              begin
                 case (instr_rdata_i[31:27])
                   // fadd.s - addition
                   5'h00: begin
                      apu_type_o          = APUTYPE_ADDSUB;
                      apu_op_o            = 2'b0;
                      apu_lat_o           = (PIPE_REG_ADDSUB==1) ? 2'h2 : 2'h1;
                      `FP_2OP
                   end
                   // fsub.s - subtraction
                   5'h01: begin
                      apu_type_o          = APUTYPE_ADDSUB;
                      apu_op_o            = 2'b1;
                      apu_lat_o           = (PIPE_REG_ADDSUB==1) ? 2'h2 : 2'h1;
                      `FP_2OP
                   end
                   // fmul.s - multiplication
                   5'h02: begin
                      apu_type_o          = APUTYPE_MULT;
                      apu_lat_o           = (PIPE_REG_MULT==1) ? 2'h2 : 2'h1;
                      `FP_2OP
                   end
                   // fdiv.s - division
                   5'h03: begin
                      if (SHARED_FP_DIV) begin
                         apu_type_o          = APUTYPE_DIV;
                         apu_lat_o           = 2'h3;
                         `FP_2OP
                       end
                      else
                        illegal_insn_o = 1'b1;
                   end
                   // fsqrt.s - square-root
                   5'h0b: begin
                      if (SHARED_FP_SQRT) begin
                         apu_type_o          = APUTYPE_SQRT;
                         apu_lat_o           = 2'h3;
                         `FP_2OP
                      end
                      else
                        illegal_insn_o = 1'b1;
                   end
              
                   // sign extension
                   5'h04: begin
                      rega_used_o         =  1'b1;
                      regb_used_o         =  1'b1;
                      regfile_alu_we      =  1'b1;
                      reg_fp_a_o          =  1'b1;
                      reg_fp_b_o          =  1'b1;
                      reg_fp_d_o          =  1'b1;

                      case (instr_rdata_i[14:12])
                        //fsgnj.s
                        3'h0: alu_operator_o = ALU_FSGNJ;
                        //fsgnjn.s
                        3'h1: alu_operator_o = ALU_FSGNJN;
                        //fsgnjx.s
                        3'h2: alu_operator_o = ALU_FSGNJX;
                        // illegal instruction
                        default: illegal_insn_o = 1'b1;
                      endcase
                   end
                   
                   // fmin / fmax
                   5'h05: begin
                      rega_used_o         =  1'b1;
                      regb_used_o         =  1'b1;
                      regfile_alu_we      =  1'b1;
                      reg_fp_a_o          =  1'b1;
                      reg_fp_b_o          =  1'b1;
                      reg_fp_d_o          =  1'b1;

                      case (instr_rdata_i[14:12])
                        //fmin.s
                        3'h0:     alu_operator_o = ALU_FMIN;
                        //fmax.s
                        3'h1:     alu_operator_o = ALU_FMAX;
                        default:  illegal_insn_o = 1'b1;
                      endcase
                   end

                   // fcvt.s.d  - convert to single from double
                   // hacky "support": treat it as fkeep (custom insn)
                   5'h08: begin
                      rega_used_o         = 1'b1;
                      regb_used_o         = 1'b0;
                      regfile_alu_we      = 1'b1;
                      reg_fp_a_o          = 1'b1;
                      reg_fp_d_o          = 1'b1;
                      alu_operator_o      = ALU_FKEEP;
                   end
              
                   // floating point compare
                   5'h14: begin
                      rega_used_o         =  1'b1;
                      regb_used_o         =  1'b1;
                      regfile_alu_we      =  1'b1;
                      reg_fp_a_o          =  1'b1;
                      reg_fp_b_o          =  1'b1;

                      case (instr_rdata_i[14:12])
                        //fle.s
                        3'h0:     alu_operator_o = ALU_FLE;
                        //flt.s
                        3'h1:     alu_operator_o = ALU_FLT;
                        //feq.s
                        3'h2:     alu_operator_o = ALU_FEQ;
                        default:  illegal_insn_o = 1'b1;
                      endcase
                   end
            
                   // fcvt.w.s - convert float to int
                   5'h18: begin
                      rega_used_o         =  1'b1;
                      regfile_alu_we      =  1'b1;
                      reg_fp_a_o          =  1'b1;
                      apu_en              =  1'b1;
                      apu_flags_src_o     =  APUTYPE_ADDSUB;
                      apu_type_o          =  APUTYPE_CAST;
                      apu_op_o            =  2'b1;
                      apu_lat_o           =  (PIPE_REG_CAST==1) ? 2'h2 : 2'h1;
                   end
                    
                   // fcvt.s.w - convert int to float
                   5'h1A: begin
                      rega_used_o         =  1'b1;
                      regfile_alu_we      =  1'b1;
                      reg_fp_d_o          =  1'b1;
                      apu_en              =  1'b1;
                      apu_flags_src_o     =  APUTYPE_ADDSUB;
                      apu_type_o          =  APUTYPE_CAST;
                      apu_op_o            =  2'b0;
                      apu_lat_o           =  (PIPE_REG_CAST==1) ? 2'h2 : 2'h1;
                      
                   end
              
                   // fmv.s.x - move from integer to floating point register
                   5'h1E: begin
                      rega_used_o         = 1'b1;
                      regb_used_o         = 1'b1;
                      alu_operator_o      = ALU_ADD;
                      regfile_alu_we      = 1'b1;
                      reg_fp_d_o          = 1'b1;
                   end
                   
                   // fmv / class
                   5'h1C: begin
                      case (instr_rdata_i[14:12])
                        // fmv.x.s - move from floating point to gp register
                        3'h0: begin
                           rega_used_o         = 1'b1;
                           regb_used_o         = 1'b1;
                           alu_operator_o      = ALU_ADD;
                           regfile_alu_we      = 1'b1;
                           reg_fp_a_o          = 1'b1;
                        end

                        // fclass - classify float
                        3'h1: begin
                           rega_used_o         =  1'b1;
                           regfile_alu_we      =  1'b1;
                           reg_fp_a_o          =  1'b1;
                           alu_operator_o      =  ALU_FCLASS;
                        end

                        default: illegal_insn_o = 1'b1;
                      endcase
                   end
                   
                   default: begin
                      illegal_insn_o = 1'b1;
                   end
                 endcase
              end
         
            // hacky "support" for fcvt.d.s, treated as fmv
            else if (instr_rdata_i[26:25] == 2'b01)
              begin
                 case (instr_rdata_i[31:27])
                   // fcvt.d.s  - convert to double from single
                   // hacky "support": treat as fkeep (custom insn)
                   5'h08: begin
                      rega_used_o         = 1'b1;
                      regb_used_o         = 1'b0;
                      regfile_alu_we      = 1'b1;
                      reg_fp_a_o          = 1'b1;
                      reg_fp_d_o          = 1'b1;
                      alu_operator_o      = ALU_FKEEP;
                   end
                   default: illegal_insn_o = 1'b1;
                 endcase
              end
         end
         else
           illegal_insn_o = 1'b1;
      end
             

      // floating point arithmetic
      OPCODE_OP_FMADD: begin
         if (FP_ENABLE) begin
            // only single precision floating point supported
            if (instr_rdata_i[26:25] == 2'b00)
              begin
                 // fmadd.s - addition
                 apu_type_o          = APUTYPE_MAC;
                 apu_lat_o           = (PIPE_REG_MAC>1) ? 2'h3 : 2'h2;
                 apu_op_o            = 2'b0;
                 `FP_3OP
                   end
         end
         else
           illegal_insn_o = 1'b1;
      end
             
      OPCODE_OP_FMSUB: begin
         if (FP_ENABLE) begin
            // only single precision floating point supported
            if (instr_rdata_i[26:25] == 2'b00)
              begin
                 // fmadd.s - addition
                 apu_type_o          = APUTYPE_MAC;
                 apu_lat_o           = (PIPE_REG_MAC>1) ? 2'h3 : 2'h2;
                 apu_op_o            = 2'b1;
                 `FP_3OP
              end
         end
         else
           illegal_insn_o = 1'b1;
      end

      OPCODE_OP_FNMADD: begin
         if (FP_ENABLE) begin
            // only single precision floating point supported
            if (instr_rdata_i[26:25] == 2'b00)
              begin
                 // fmadd.s - addition
                 apu_type_o          = APUTYPE_MAC;
                 apu_lat_o           = (PIPE_REG_MAC>1) ? 2'h3 : 2'h2;
                 apu_op_o            = 2'b11;
                 `FP_3OP
              end
         end
         else
           illegal_insn_o = 1'b1;
      end

      OPCODE_OP_FNMSUB: begin
         if (FP_ENABLE) begin
            // only single precision floating point supported
            if (instr_rdata_i[26:25] == 2'b00)
              begin
                 // fmadd.s - addition
                 apu_type_o          = APUTYPE_MAC;
                 apu_lat_o           = (PIPE_REG_MAC>1) ? 2'h3 : 2'h2;
                 apu_op_o            = 2'b10;
                 `FP_3OP
              end
         end
         else
           illegal_insn_o = 1'b1;
      end
       
      OPCODE_STORE_FP: begin
         if (FP_ENABLE) begin
            case (instr_rdata_i[14:12])
              // fsw: word store
              3'b010,
                // ugly hack: tread fsd as fsw
                3'b011: begin
                   data_req       = 1'b1;
                   data_we_o      = 1'b1;
                   rega_used_o    = 1'b1;
                   regb_used_o    = 1'b1;
                   alu_operator_o = ALU_ADD;
                   reg_fp_b_o     = 1'b1;

                   // offset from immediate
                   imm_b_mux_sel_o     = IMMB_S;
                   alu_op_b_mux_sel_o  = OP_B_IMM;

                   // pass write data through ALU operand c
                   alu_op_c_mux_sel_o = OP_C_REGB_OR_FWD;
                   data_type_o = 2'b00;
                end

              default: begin
                 illegal_insn_o = 1'b1;
              end
            endcase
         end
         else
           illegal_insn_o = 1'b1;
      end

      OPCODE_LOAD_FP: begin
         if (FP_ENABLE) begin
            case (instr_rdata_i[14:12])
              // flw: word load,
              3'b010,
                // ugly hack: tread fld as flw
                3'b011: begin
                   data_req            = 1'b1;
                   regfile_mem_we      = 1'b1;
                   reg_fp_d_o          = 1'b1;
                   rega_used_o         = 1'b1;
                   data_type_o         = 2'b00; // word
                   // offset from immediate
                   alu_operator_o      = ALU_ADD;
                   alu_op_b_mux_sel_o  = OP_B_IMM;
                   imm_b_mux_sel_o     = IMMB_I;
                end
              default:  illegal_insn_o = 1'b1;
            endcase
         end
         else
           illegal_insn_o = 1'b1;
      end
       
      OPCODE_PULP_OP: begin  // PULP specific ALU instructions with three source operands
        regfile_alu_we = 1'b1;
        rega_used_o    = 1'b1;
        regb_used_o    = 1'b1;

        case (instr_rdata_i[13:12])
          2'b00: begin // multiply with subword selection
            alu_en_o           = 1'b0;

            mult_sel_subword_o = instr_rdata_i[30];
            mult_signed_mode_o = {2{instr_rdata_i[31]}};

            mult_imm_mux_o = MIMM_S3;
            regc_mux_o     = REGC_ZERO;
            mult_int_en_o  = 1'b1;

            if (instr_rdata_i[14])
              mult_operator_o = MUL_IR;
            else
              mult_operator_o = MUL_I;

            `USE_APU_INT_MULT
          end

          2'b01: begin // MAC with subword selection
            alu_en_o           = 1'b0;

            mult_sel_subword_o = instr_rdata_i[30];
            mult_signed_mode_o = {2{instr_rdata_i[31]}};

            regc_used_o     = 1'b1;
            regc_mux_o      = REGC_RD;
            mult_imm_mux_o  = MIMM_S3;
            mult_int_en_o   = 1'b1;

            if (instr_rdata_i[14])
              mult_operator_o = MUL_IR;
            else
              mult_operator_o = MUL_I;

            `USE_APU_INT_MULT
          end

          2'b10: begin // add with normalization and rounding
            // decide between using unsigned and rounding, and combinations
            // thereof
            case ({instr_rdata_i[31],instr_rdata_i[14]})
              2'b00: alu_operator_o = ALU_ADD;
              2'b01: alu_operator_o = ALU_ADDR;
              2'b10: alu_operator_o = ALU_ADDU;
              2'b11: alu_operator_o = ALU_ADDUR;
            endcase

            bmask_a_mux_o = BMASK_A_ZERO;
            bmask_b_mux_o = BMASK_B_S3;

            if (instr_rdata_i[30]) begin
              //register variant
              regc_mux_o             = REGC_RD;
              alu_bmask_b_mux_sel_o  = BMASK_B_REG;
              alu_op_a_mux_sel_o     = OP_A_REGC_OR_FWD;
              alu_op_b_mux_sel_o     = OP_B_REGA_OR_FWD;
            end

          end

          2'b11: begin // sub with normalization and rounding
            // decide between using unsigned and rounding, and combinations
            // thereof
            case ({instr_rdata_i[31],instr_rdata_i[14]})
              2'b00: alu_operator_o = ALU_SUB;
              2'b01: alu_operator_o = ALU_SUBR;
              2'b10: alu_operator_o = ALU_SUBU;
              2'b11: alu_operator_o = ALU_SUBUR;
            endcase

            bmask_a_mux_o = BMASK_A_ZERO;
            bmask_b_mux_o = BMASK_B_S3;

            if (instr_rdata_i[30]) begin
              //register variant
              regc_mux_o             = REGC_RD;
              alu_bmask_b_mux_sel_o  = BMASK_B_REG;
              alu_op_a_mux_sel_o     = OP_A_REGC_OR_FWD;
              alu_op_b_mux_sel_o     = OP_B_REGA_OR_FWD;
            end

          end

          default: begin
            regfile_alu_we = 1'b0;
            illegal_insn_o = 1'b1;
          end
        endcase
      end

      OPCODE_VECOP: begin
        regfile_alu_we      = 1'b1;
        rega_used_o         = 1'b1;
        imm_b_mux_sel_o     = IMMB_VS;

        // vector size
        if (instr_rdata_i[12]) begin
          alu_vec_mode_o  = VEC_MODE8;
          mult_operator_o = MUL_DOT8;
        end else begin
          alu_vec_mode_o = VEC_MODE16;
          mult_operator_o = MUL_DOT16;
        end

        // distinguish normal vector, sc and sci modes
        if (instr_rdata_i[14]) begin
          scalar_replication_o = 1'b1;

          if (instr_rdata_i[13]) begin
            // immediate scalar replication, .sci
            alu_op_b_mux_sel_o = OP_B_IMM;
          end else begin
            // register scalar replication, .sc
            regb_used_o = 1'b1;
          end
        end else begin
          // normal register use
          regb_used_o = 1'b1;
        end

        // now decode the instruction
        unique case (instr_rdata_i[31:26])
          6'b00000_0: begin alu_operator_o = ALU_ADD;  imm_b_mux_sel_o = IMMB_VS;  end // pv.add
          6'b00001_0: begin alu_operator_o = ALU_SUB;  imm_b_mux_sel_o = IMMB_VS;  end // pv.sub
          6'b00010_0: begin alu_operator_o = ALU_ADD;  imm_b_mux_sel_o = IMMB_VS; bmask_b_mux_o = BMASK_B_ONE;  end // pv.avg
          6'b00011_0: begin alu_operator_o = ALU_ADDU; imm_b_mux_sel_o = IMMB_VU; bmask_b_mux_o = BMASK_B_ONE;  end // pv.avgu
          6'b00100_0: begin alu_operator_o = ALU_MIN;  imm_b_mux_sel_o = IMMB_VS;  end // pv.min
          6'b00101_0: begin alu_operator_o = ALU_MINU; imm_b_mux_sel_o = IMMB_VU;  end // pv.minu
          6'b00110_0: begin alu_operator_o = ALU_MAX;  imm_b_mux_sel_o = IMMB_VS;  end // pv.max
          6'b00111_0: begin alu_operator_o = ALU_MAXU; imm_b_mux_sel_o = IMMB_VU;  end // pv.maxu
          6'b01000_0: begin alu_operator_o = ALU_SRL;  imm_b_mux_sel_o = IMMB_VS;  end // pv.srl
          6'b01001_0: begin alu_operator_o = ALU_SRA;  imm_b_mux_sel_o = IMMB_VS;  end // pv.sra
          6'b01010_0: begin alu_operator_o = ALU_SLL;  imm_b_mux_sel_o = IMMB_VS;  end // pv.sll
          6'b01011_0: begin alu_operator_o = ALU_OR;   imm_b_mux_sel_o = IMMB_VS;  end // pv.or
          6'b01100_0: begin alu_operator_o = ALU_XOR;  imm_b_mux_sel_o = IMMB_VS;  end // pv.xor
          6'b01101_0: begin alu_operator_o = ALU_AND;  imm_b_mux_sel_o = IMMB_VS;  end // pv.and
          6'b01110_0: begin alu_operator_o = ALU_ABS;  imm_b_mux_sel_o = IMMB_VS;  end // pv.abs

          // shuffle/pack
          6'b11101_0,       // pv.shuffleI1
          6'b11110_0,       // pv.shuffleI2
          6'b11111_0,       // pv.shuffleI3
          6'b11000_0: begin // pv.shuffle, pv.shuffleI0
            alu_operator_o       = ALU_SHUF;
            imm_b_mux_sel_o      = IMMB_SHUF;
            regb_used_o          = 1'b1;
            scalar_replication_o = 1'b0;
          end
          6'b11001_0: begin // pv.shuffle2
            alu_operator_o       = ALU_SHUF2;
            regb_used_o          = 1'b1;
            regc_used_o          = 1'b1;
            regc_mux_o           = REGC_RD;
            scalar_replication_o = 1'b0;
          end
          6'b11010_0: begin // pv.pack
            alu_operator_o = ALU_PCKLO;
            regb_used_o    = 1'b1;
          end
          6'b11011_0: begin // pv.packhi
            alu_operator_o = ALU_PCKHI;
            regb_used_o    = 1'b1;
            regc_used_o    = 1'b1;
            regc_mux_o     = REGC_RD;
          end
          6'b11100_0: begin // pv.packlo
            alu_operator_o = ALU_PCKLO;
            regb_used_o    = 1'b1;
            regc_used_o    = 1'b1;
            regc_mux_o     = REGC_RD;
          end

          6'b01111_0: begin // pv.extract
            alu_operator_o = ALU_EXTS;
          end

          6'b10010_0: begin // pv.extractu
            alu_operator_o = ALU_EXT;
          end

          6'b10110_0: begin // pv.insert
            alu_operator_o     = ALU_INS;
            regc_used_o        = 1'b1;
            regc_mux_o         = REGC_RD;
            alu_op_b_mux_sel_o = OP_B_REGC_OR_FWD;
          end

          6'b10000_0: begin // pv.dotup
            alu_en_o          = 1'b0;
            mult_dot_en_o     = 1'b1;
            mult_dot_signed_o = 2'b00;
            `USE_APU_DSP_MULT
          end
          6'b10001_0: begin // pv.dotusp
            alu_en_o          = 1'b0;
            mult_dot_en_o     = 1'b1;
            mult_dot_signed_o = 2'b01;
            `USE_APU_DSP_MULT
          end
          6'b10011_0: begin // pv.dotsp
            alu_en_o          = 1'b0;
            mult_dot_en_o     = 1'b1;
            mult_dot_signed_o = 2'b11;
            `USE_APU_DSP_MULT
          end
          6'b10100_0: begin // pv.sdotup
            alu_en_o          = 1'b0;
            mult_dot_en_o     = 1'b1;
            mult_dot_signed_o = 2'b00;
            regc_used_o       = 1'b1;
            regc_mux_o        = REGC_RD;
            `USE_APU_DSP_MULT
          end
          6'b10101_0: begin // pv.sdotusp
            alu_en_o          = 1'b0;
            mult_dot_en_o     = 1'b1;
            mult_dot_signed_o = 2'b01;
            regc_used_o       = 1'b1;
            regc_mux_o        = REGC_RD;
            `USE_APU_DSP_MULT
          end
          6'b10111_0: begin // pv.sdotsp
            alu_en_o          = 1'b0;
            mult_dot_en_o     = 1'b1;
            mult_dot_signed_o = 2'b11;
            regc_used_o       = 1'b1;
            regc_mux_o        = REGC_RD;
            `USE_APU_DSP_MULT
          end

          // comparisons, always have bit 26 set
          6'b00000_1: begin alu_operator_o = ALU_EQ;  imm_b_mux_sel_o     = IMMB_VS; end // pv.cmpeq
          6'b00001_1: begin alu_operator_o = ALU_NE;  imm_b_mux_sel_o     = IMMB_VS; end // pv.cmpne
          6'b00010_1: begin alu_operator_o = ALU_GTS; imm_b_mux_sel_o     = IMMB_VS; end // pv.cmpgt
          6'b00011_1: begin alu_operator_o = ALU_GES; imm_b_mux_sel_o     = IMMB_VS; end // pv.cmpge
          6'b00100_1: begin alu_operator_o = ALU_LTS; imm_b_mux_sel_o     = IMMB_VS; end // pv.cmplt
          6'b00101_1: begin alu_operator_o = ALU_LES; imm_b_mux_sel_o     = IMMB_VS; end // pv.cmple
          6'b00110_1: begin alu_operator_o = ALU_GTU; imm_b_mux_sel_o     = IMMB_VU; end // pv.cmpgtu
          6'b00111_1: begin alu_operator_o = ALU_GEU; imm_b_mux_sel_o     = IMMB_VU; end // pv.cmpgeu
          6'b01000_1: begin alu_operator_o = ALU_LTU; imm_b_mux_sel_o     = IMMB_VU; end // pv.cmpltu
          6'b01001_1: begin alu_operator_o = ALU_LEU; imm_b_mux_sel_o     = IMMB_VU; end // pv.cmpleu

          default: illegal_insn_o = 1'b1;
        endcase
      end


      ////////////////////////////////////////////////
      //  ____  ____  _____ ____ ___    _    _      //
      // / ___||  _ \| ____/ ___|_ _|  / \  | |     //
      // \___ \| |_) |  _|| |    | |  / _ \ | |     //
      //  ___) |  __/| |__| |___ | | / ___ \| |___  //
      // |____/|_|   |_____\____|___/_/   \_\_____| //
      //                                            //
      ////////////////////////////////////////////////

      OPCODE_SYSTEM: begin
        if (instr_rdata_i[14:12] == 3'b000)
        begin
          // non CSR related SYSTEM instructions
          unique case (instr_rdata_i[31:0])
            32'h00_00_00_73:  // ECALL
            begin
              // environment (system) call
              ecall_insn_o = 1'b1;
            end

            32'h00_10_00_73:  // ebreak
            begin
              // debugger trap
              ebrk_insn = 1'b1;
            end

            32'h10_00_00_73:  // eret
            begin
              eret_insn = 1'b1;
            end

            32'h10_20_00_73:  // wfi
            begin
              // flush pipeline
              pipe_flush = 1'b1;
            end

            default:
            begin
              illegal_insn_o = 1'b1;
            end
          endcase
        end
        else
        begin
          // instruction to read/modify CSR
          csr_access_o        = 1'b1;
          regfile_alu_we      = 1'b1;
          alu_op_b_mux_sel_o  = OP_B_IMM;
          imm_a_mux_sel_o     = IMMA_Z;
          imm_b_mux_sel_o     = IMMB_I;    // CSR address is encoded in I imm

          if (instr_rdata_i[14] == 1'b1) begin
            // rs1 field is used as immediate
            alu_op_a_mux_sel_o = OP_A_IMM;
          end else begin
            rega_used_o        = 1'b1;
            alu_op_a_mux_sel_o = OP_A_REGA_OR_FWD;
          end

          unique case (instr_rdata_i[13:12])
            2'b01:   csr_op   = CSR_OP_WRITE;
            2'b10:   csr_op   = CSR_OP_SET;
            2'b11:   csr_op   = CSR_OP_CLEAR;
            default: illegal_insn_o = 1'b1;
          endcase
        end

      end


      ///////////////////////////////////////////////
      //  _   ___        ___     ___   ___  ____   //
      // | | | \ \      / / |   / _ \ / _ \|  _ \  //
      // | |_| |\ \ /\ / /| |  | | | | | | | |_) | //
      // |  _  | \ V  V / | |__| |_| | |_| |  __/  //
      // |_| |_|  \_/\_/  |_____\___/ \___/|_|     //
      //                                           //
      ///////////////////////////////////////////////

      OPCODE_HWLOOP: begin
        hwloop_target_mux_sel_o = 1'b0;

        unique case (instr_rdata_i[14:12])
          3'b000: begin
            // lp.starti: set start address to PC + I-type immediate
            hwloop_we[0]           = 1'b1;
            hwloop_start_mux_sel_o = 1'b0;
          end

          3'b001: begin
            // lp.endi: set end address to PC + I-type immediate
            hwloop_we[1]         = 1'b1;
          end

          3'b010: begin
            // lp.count: initialize counter from rs1
            hwloop_we[2]         = 1'b1;
            hwloop_cnt_mux_sel_o = 1'b1;
            rega_used_o          = 1'b1;
          end

          3'b011: begin
            // lp.counti: initialize counter from I-type immediate
            hwloop_we[2]         = 1'b1;
            hwloop_cnt_mux_sel_o = 1'b0;
          end

          3'b100: begin
            // lp.setup: initialize counter from rs1, set start address to
            // next instruction and end address to PC + I-type immediate
            hwloop_we              = 3'b111;
            hwloop_start_mux_sel_o = 1'b1;
            hwloop_cnt_mux_sel_o   = 1'b1;
            rega_used_o            = 1'b1;
          end

          3'b101: begin
            // lp.setupi: initialize counter from immediate, set start address to
            // next instruction and end address to PC + I-type immediate
            hwloop_we               = 3'b111;
            hwloop_target_mux_sel_o = 1'b1;
            hwloop_start_mux_sel_o  = 1'b1;
            hwloop_cnt_mux_sel_o    = 1'b0;
          end

          default: begin
            illegal_insn_o = 1'b1;
          end
        endcase
      end

      default: begin
        illegal_insn_o = 1'b1;
      end
    endcase

    // make sure invalid compressed instruction causes an exception
    if (illegal_c_insn_i) begin
      illegal_insn_o = 1'b1;
    end

    // misaligned access was detected by the LSU
    // TODO: this section should eventually be moved out of the decoder
    if (data_misaligned_i == 1'b1)
    begin
      // only part of the pipeline is unstalled, make sure that the
      // correct operands are sent to the AGU
      alu_op_a_mux_sel_o  = OP_A_REGA_OR_FWD;
      alu_op_b_mux_sel_o  = OP_B_IMM;
      imm_b_mux_sel_o     = IMMB_PCINCR;

      // if prepost increments are used, we do not write back the
      // second address since the first calculated address was
      // the correct one
      regfile_alu_we = 1'b0;

      // if post increments are used, we must make sure that for
      // the second memory access we do use the adder
      prepost_useincr_o = 1'b1;
      // we do not want to replicate operand_b
      scalar_replication_o = 1'b0;
    end else if (mult_multicycle_i) begin
      alu_op_c_mux_sel_o = OP_C_REGC_OR_FWD;
    end
  end

  // deassert we signals (in case of stalls)
  `ifdef APU
  assign apu_en_o          = (deassert_we_i) ? 1'b0          : apu_en;
  `endif
  assign regfile_mem_we_o  = (deassert_we_i) ? 1'b0          : regfile_mem_we;
  assign regfile_alu_we_o  = (deassert_we_i) ? 1'b0          : regfile_alu_we;
  assign data_req_o        = (deassert_we_i) ? 1'b0          : data_req;
  assign hwloop_we_o       = (deassert_we_i) ? 3'b0          : hwloop_we;
  assign csr_op_o          = (deassert_we_i) ? CSR_OP_NONE  : csr_op;
  assign jump_in_id_o      = (deassert_we_i) ? BRANCH_NONE  : jump_in_id;
  assign ebrk_insn_o       = (deassert_we_i) ? 1'b0          : ebrk_insn;
  assign eret_insn_o       = (deassert_we_i) ? 1'b0          : eret_insn;  // TODO: do not deassert?
  assign pipe_flush_o      = (deassert_we_i) ? 1'b0          : pipe_flush; // TODO: do not deassert?

  assign jump_in_dec_o     = jump_in_id;

endmodule // controller<|MERGE_RESOLUTION|>--- conflicted
+++ resolved
@@ -139,13 +139,10 @@
 
   logic [1:0] csr_op;
 
-<<<<<<< HEAD
   `ifdef APU
   logic       apu_en;
   `endif
 
-=======
->>>>>>> bf5499ba
   /////////////////////////////////////////////
   //   ____                     _            //
   //  |  _ \  ___  ___ ___   __| | ___ _ __  //
@@ -228,10 +225,6 @@
     bmask_b_mux_o               = BMASK_B_ZERO;
     alu_bmask_a_mux_sel_o       = BMASK_A_IMM;
     alu_bmask_b_mux_sel_o       = BMASK_B_IMM;
-<<<<<<< HEAD
-
-=======
->>>>>>> bf5499ba
 
     unique case (instr_rdata_i[6:0])
 
