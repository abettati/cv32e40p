// Copyright 2017 Embecosm Limited <www.embecosm.com>
// Copyright and related rights are licensed under the Solderpad Hardware
// License, Version 0.51 (the "License"); you may not use this file except in
// compliance with the License.  You may obtain a copy of the License at
// http://solderpad.org/licenses/SHL-0.51. Unless required by applicable law
// or agreed to in writing, software, hardware and materials distributed under
// this License is distributed on an "AS IS" BASIS, WITHOUT WARRANTIES OR
// CONDITIONS OF ANY KIND, either express or implied. See the License for the
// specific language governing permissions and limitations under the License.

// RAM and MM wrapper for RI5CY
// Contributor: Jeremy Bennett <jeremy.bennett@embecosm.com>
//              Robert Balas <balasr@student.ethz.ch>
//
// This maps the dp_ram module to the instruction and data ports of the RI5CY
// processor core and some pseudo peripherals

module mm_ram
    #(parameter RAM_ADDR_WIDTH = 16,
      parameter INSTR_RDATA_WIDTH = 128)
    (input logic                          clk_i,
     input logic                          rst_ni,

     input logic                          instr_req_i,
     input logic [RAM_ADDR_WIDTH-1:0]     instr_addr_i,
     output logic [INSTR_RDATA_WIDTH-1:0] instr_rdata_o,
     output logic                         instr_rvalid_o,
     output logic                         instr_gnt_o,

     input logic                          data_req_i,
     input logic [31:0]                   data_addr_i,
     input logic                          data_we_i,
     input logic [3:0]                    data_be_i,
     input logic [31:0]                   data_wdata_i,
     output logic [31:0]                  data_rdata_o,
     output logic                         data_rvalid_o,
     output logic                         data_gnt_o,
     input logic [5:0]                    data_atop_i,

     input logic [4:0]                    irq_id_i,
     input logic                          irq_ack_i,

     output logic                         irq_software_o,
     output logic                         irq_timer_o,
     output logic                         irq_external_o,
     output logic [14:0]                  irq_fast_o,
     output logic                         irq_nmi_o,
     output logic [31:0]                  irq_fastx_o,

     input logic [31:0]                   pc_core_id_i,

     output logic                         tests_passed_o,
     output logic                         tests_failed_o,
     output logic                         exit_valid_o,
     output logic [31:0]                  exit_value_o);

    localparam int                        TIMER_IRQ_ID   = 7;
    localparam int                        RND_STALL_REGS = 16;
    localparam int                        RND_IRQ_ID     = 31;
    localparam int                        IRQ_MAX_ID     = 34;
    localparam int                        IRQ_MIN_ID     = 29;

    // mux for read and writes
    enum logic [1:0]{RAM, MM, RND_STALL, ERR} select_rdata_d, select_rdata_q;

    enum logic {T_RAM, T_PER} transaction;

    enum logic [1:0] {IDLE, PERIPHEARL_VALID, WAIT_RAM_GNT, WAIT_RAM_VALID} state_valid_n, state_valid_q;



    logic [31:0]                   data_addr_aligned;

    // signals for handshake
    logic                          data_rvalid_q;
    logic                          instr_rvalid_q;
    logic [INSTR_RDATA_WIDTH-1:0]  core_instr_rdata;
    logic [31:0]                   core_data_rdata;

    // signals from amo shim to ram
    logic                          ram_amoshimd_data_req;
    logic [31:0]                   ram_amoshimd_data_addr;
    logic                          ram_amoshimd_data_we;
    logic [63:0]                   ram_amoshimd_data_wdata;
    logic [7:0]                    ram_amoshimd_data_be;
    logic [63:0]                   ram_amoshimd_data_rdata;
    logic [31:0]                   tmp_ram_amoshimd_data_rdata;

    // signals to ram (amo shim)
    logic                          ram_data_req;
    logic [RAM_ADDR_WIDTH-1:0]     ram_data_addr;
    logic [31:0]                   ram_data_wdata;
    logic [31:0]                   ram_data_rdata;
    logic [63:0]                   tmp_ram_data_rdata;
    logic                          ram_data_we;
    logic [3:0]                    ram_data_be;
    logic                          ram_data_gnt;
    logic                          ram_data_valid;
    logic [5:0]                    ram_data_atop;
    logic [3:0]                    ram_data_atop_conv; // convert ram_data_atop to amo_shim protocol

    logic                          data_req_dec;
    logic [31:0]                   data_wdata_dec;
    logic [RAM_ADDR_WIDTH-1:0]     data_addr_dec;
    logic                          data_we_dec;
    logic [3:0]                    data_be_dec;
    logic [5:0]                    data_atop_dec;

    logic [INSTR_RDATA_WIDTH-1:0]  ram_instr_rdata;
    logic                          ram_instr_req;
    logic [RAM_ADDR_WIDTH-1:0]     ram_instr_addr;
    logic                          ram_instr_gnt;
    logic                          ram_instr_valid;

    // signals to print peripheral
    logic [31:0]                   print_wdata;
    logic                          print_valid;

    // signature data
    logic [31:0]                   sig_end_d, sig_end_q;
    logic [31:0]                   sig_begin_d, sig_begin_q;

    // signals to timer
    logic [31:0]                   timer_irq_mask_q;
    logic [31:0]                   timer_cnt_q;
    logic                          irq_timer_q;
    logic                          timer_reg_valid;
    logic                          timer_val_valid;
    logic [31:0]                   timer_wdata;

    // signals to rnd_stall
    logic [31:0]                   rnd_stall_regs [0:RND_STALL_REGS-1];

    logic                          rnd_stall_req;
    logic [31:0]                   rnd_stall_addr;
    logic [31:0]                   rnd_stall_wdata;
    logic                          rnd_stall_we;
    logic [31:0]                   rnd_stall_rdata;

    //signal delayed by random stall
    logic                          rnd_stall_instr_req;
    logic [RAM_ADDR_WIDTH-1:0]     rnd_stall_instr_addr;
    logic                          rnd_stall_instr_gnt;
    logic                          rnd_stall_instr_valid;
    logic [INSTR_RDATA_WIDTH-1:0]  rnd_stall_instr_rdata;

    logic                          rnd_stall_data_req;
    logic [RAM_ADDR_WIDTH-1:0]     rnd_stall_data_addr;
    logic                          rnd_stall_data_gnt;
    logic                          rnd_stall_data_valid;
    logic [31:0]                   rnd_stall_data_rdata;
    logic [31:0]                   rnd_stall_data_wdata;
    logic                          rnd_stall_data_we;
    logic [3:0]                    rnd_stall_data_be;

    // IRQ related internal signals

    // struct irq_lines
    typedef struct packed {
      logic        irq_software;
      logic        irq_timer;
      logic        irq_external;
      logic [14:0] irq_fast;
      logic        irq_nmi;
      logic [31:0] irq_fastx;
    } Interrupts_tb_t;

    Interrupts_tb_t irq_rnd_lines;

    // Atomic operations signaled through data_atop_i (TODO: use from RI5CY pkg)
    localparam AMO_LR   = 5'b00010;
    localparam AMO_SC   = 5'b00011;
    localparam AMO_SWAP = 5'b00001;
    localparam AMO_ADD  = 5'b00000;
    localparam AMO_XOR  = 5'b00100;
    localparam AMO_AND  = 5'b01100;
    localparam AMO_OR   = 5'b01000;
    localparam AMO_MIN  = 5'b10000;
    localparam AMO_MAX  = 5'b10100;
    localparam AMO_MINU = 5'b11000;
    localparam AMO_MAXU = 5'b11100;

    // uhh, align?
    always_comb data_addr_aligned = {data_addr_i[31:2], 2'b0};

    // handle the mapping of read and writes to either memory or pseudo
    // peripherals (currently just a redirection of writes to stdout)
    always_comb begin
        tests_passed_o      = '0;
        tests_failed_o      = '0;
        exit_value_o        =  0;
        exit_valid_o        = '0;
        data_req_dec        = '0;
        data_addr_dec       = '0;
        data_wdata_dec      = '0;
        data_we_dec         = '0;
        data_be_dec         = '0;
        data_atop_dec       = '0;
        print_wdata         = '0;
        print_valid         = '0;
        timer_wdata         = '0;
        timer_reg_valid     = '0;
        timer_val_valid     = '0;
        sig_end_d           = sig_end_q;
        sig_begin_d         = sig_begin_q;
        rnd_stall_req       = '0;
        rnd_stall_addr      = '0;
        rnd_stall_wdata     = '0;
        rnd_stall_we        = '0;
        select_rdata_d      = RAM;
        transaction         = T_PER;

        if (data_req_i) begin
            if (data_we_i) begin // handle writes
                if (data_addr_i < 2 ** RAM_ADDR_WIDTH) begin // TODO: fail here if requesting atop or smth?
                    data_req_dec   = data_req_i;
                    data_addr_dec  = data_addr_i[RAM_ADDR_WIDTH-1:0];
                    data_wdata_dec = data_wdata_i;
                    data_we_dec    = data_we_i;
                    data_be_dec    = data_be_i;
                    data_atop_dec  = data_atop_i;
                    transaction    = T_RAM;
                end else if (data_addr_i == 32'h1000_0000) begin
                    print_wdata = data_wdata_i;
                    print_valid = '1;

                end else if (data_addr_i == 32'h2000_0000) begin
                    if (data_wdata_i == 123456789)
                        tests_passed_o = '1;
                    else if (data_wdata_i == 1)
                        tests_failed_o = '1;

                end else if (data_addr_i == 32'h2000_0004) begin
                    exit_valid_o = '1;
                    exit_value_o = data_wdata_i;

                end else if (data_addr_i == 32'h2000_0008) begin
                    // sets signature begin
                    sig_begin_d = data_wdata_i;

                end else if (data_addr_i == 32'h2000_000C) begin
                    // sets signature end
                    sig_end_d = data_wdata_i;

                end else if (data_addr_i == 32'h2000_0010) begin
                    // halt and dump signature
                    automatic string sig_file;
                    automatic bit use_sig_file;
                    automatic integer sig_fd;
                    automatic integer errno;
                    automatic string error_str;

                    if ($value$plusargs("signature=%s", sig_file)) begin
                        sig_fd = $fopen(sig_file, "w");
                        if (sig_fd == 0) begin
`ifndef VERILATOR
                            errno = $ferror(sig_fd, error_str);
                            $error(error_str);
`else
                            $error("can't open file");
`endif
                            use_sig_file = 1'b0;
                        end else begin
                            use_sig_file = 1'b1;
                        end
                    end

                    $display("Dumping signature");
                    for (logic [31:0] addr = sig_begin_q; addr < sig_end_q; addr +=4) begin
                        $display("%x%x%x%x",
                            dp_ram_i.mem[addr+3],
                            dp_ram_i.mem[addr+2],
                            dp_ram_i.mem[addr+1],
                            dp_ram_i.mem[addr+0]);
                        if (use_sig_file) begin
                            $fdisplay(sig_fd, "%x%x%x%x",
                                dp_ram_i.mem[addr+3],
                                dp_ram_i.mem[addr+2],
                                dp_ram_i.mem[addr+1],
                                dp_ram_i.mem[addr+0]);
                        end
                    end
                    // end simulation
                    exit_valid_o = '1;
                    exit_value_o = '0;

                end else if (data_addr_i == 32'h1500_0000) begin
                    timer_wdata = data_wdata_i;
                    timer_reg_valid = '1;

                end else if (data_addr_i == 32'h1500_0004) begin
                    timer_wdata = data_wdata_i;
                    timer_val_valid = '1;

                // write to rnd stall regs
                end else if (data_addr_i[31:16] == 16'h1600) begin
                    rnd_stall_req   = data_req_i;
                    rnd_stall_wdata = data_wdata_i;
                    rnd_stall_addr  = data_addr_i;
                    rnd_stall_we    = data_we_i;
                end else begin
                    // out of bounds write
                end

            end else begin // handle reads
                if (data_addr_i < 2 ** RAM_ADDR_WIDTH) begin
                    select_rdata_d = RAM;

                    data_req_dec   = data_req_i;
                    data_addr_dec  = data_addr_i[RAM_ADDR_WIDTH-1:0];
                    data_wdata_dec = data_wdata_i;
                    data_we_dec    = data_we_i;
                    data_be_dec    = data_be_i;
                    data_atop_dec  = data_atop_i;
                    transaction    = T_RAM;
                end else if (data_addr_i[31:16] == 16'h1600) begin
                    select_rdata_d = RND_STALL;

                    rnd_stall_req      = data_req_i;
                    rnd_stall_wdata    = data_wdata_i;
                    rnd_stall_addr     = data_addr_i;
                    rnd_stall_we       = data_we_i;
                end else
                    select_rdata_d = ERR;

            end
        end
    end

`ifndef VERILATOR
    // signal out of bound writes
    out_of_bounds_write: assert property
    (@(posedge clk_i) disable iff (~rst_ni)
     (data_req_i && data_we_i |-> data_addr_i < 2 ** RAM_ADDR_WIDTH
      || data_addr_i == 32'h1000_0000
      || data_addr_i == 32'h1500_0000
      || data_addr_i == 32'h1500_0004
      || data_addr_i == 32'h2000_0000
      || data_addr_i == 32'h2000_0004
      || data_addr_i == 32'h2000_0008
      || data_addr_i == 32'h2000_000c
      || data_addr_i == 32'h2000_0010
      || data_addr_i[31:16] == 16'h1600))
        else $fatal("out of bounds write to %08x with %08x",
                    data_addr_i, data_wdata_i);
`endif

    // make sure we select the proper read data
    always_comb begin: read_mux
        data_rdata_o = '0;

        if(select_rdata_q == RAM) begin
            data_rdata_o = core_data_rdata;
        end else if(select_rdata_q == RND_STALL) begin
`ifndef VERILATOR
            data_rdata_o = rnd_stall_rdata;
`else
            $display("out of bounds read from %08x\nRandom stall generator is not supported with Verilator", data_addr_i);
            $fatal(2);
`endif
        end else if (select_rdata_q == ERR) begin
            $display("out of bounds read from %08x", data_addr_i);
            $fatal(2);
        end
    end

    // print to stdout pseudo peripheral
    always_ff @(posedge clk_i, negedge rst_ni) begin: print_peripheral
        if(print_valid) begin
            if ($test$plusargs("verbose")) begin
                if (32 <= print_wdata && print_wdata < 128)
                    $display("OUT: '%c'", print_wdata[7:0]);
                else
                    $display("OUT: %3d", print_wdata);

            end else begin
                $write("%c", print_wdata[7:0]);
`ifndef VERILATOR
                $fflush();
`endif
            end
        end
    end



    // Control timer. We need one to have some kind of timeout for tests that
    // get stuck in some loop. The riscv-tests also mandate that. Enable timer
    // interrupt by writing 1 to timer_irq_mask_q. Write initial value to
    // timer_cnt_q which gets counted down each cycle. When it transitions from
    // 1 to 0, and interrupt request (irq_q) is made (masked by timer_irq_mask_q).
    always_ff @(posedge clk_i, negedge rst_ni) begin: tb_timer
        if(~rst_ni) begin
            timer_irq_mask_q <= '0;
            timer_cnt_q      <= '0;
            irq_timer_q      <= '0;
            for(int i=0; i<RND_STALL_REGS; i++) begin
                rnd_stall_regs[i] <= '0;
            end
            rnd_stall_rdata  <= '0;
        end else begin
            // set timer irq mask
            if(timer_reg_valid) begin
                timer_irq_mask_q <= timer_wdata;

            // write timer value
            end else if(timer_val_valid) begin
                timer_cnt_q <= timer_wdata;

            end else if(rnd_stall_req) begin
                if(rnd_stall_we)
                    rnd_stall_regs[rnd_stall_addr[5:2]] <= rnd_stall_wdata;
                else
                    rnd_stall_rdata <= rnd_stall_regs[rnd_stall_addr[5:2]];
            end else begin
                if(timer_cnt_q > 0)
                    timer_cnt_q <= timer_cnt_q - 1;

                if(timer_cnt_q == 1)
                    irq_timer_q <= 1'b1 && timer_irq_mask_q[TIMER_IRQ_ID];

                if(irq_ack_i == 1'b1 && irq_id_i == TIMER_IRQ_ID)
                    irq_timer_q <= '0;

            end
        end
    end

    // show writes if requested
    always_ff @(posedge clk_i, negedge rst_ni) begin: verbose_writes
        if ($test$plusargs("verbose") && data_req_i && data_we_i)
            $display("write addr=0x%08x: data=0x%08x",
                     data_addr_i, data_wdata_i);
    end

    // the amo shim has a different encoding of atomics
    always_comb begin
        // axi_master_aw_lock_o   = 1'b0;
        // axi_master_ar_lock_o   = 1'b0;
        ram_data_atop_conv        = 4'h0;
        // inv_wdata                 = 1'b0;

        if (ram_data_atop[5] == 1'b1) begin
            unique case (ram_data_atop[4:0])
                AMO_LR: begin                       // atomic load-reserved
                    //axi_master_ar_lock_o = 1'b1; // TODO: not supported
                    ram_data_atop_conv = 4'hB;
                end
                AMO_SC: begin                       // atomic store-conditional
                    //axi_master_aw_lock_o = 1'b1; // TODO: not supported
                    ram_data_atop_conv = 4'hC;
                end
                AMO_SWAP: begin
                    ram_data_atop_conv = 4'h1;
                end
                AMO_ADD: begin
                    ram_data_atop_conv = 4'h2;
                end
                AMO_XOR: begin
                    ram_data_atop_conv = 4'h5;
                end
                AMO_AND: begin
                    ram_data_atop_conv = 4'h3;
                    //inv_wdata = 1'b1; // Invert data to emulate an AND with a clear
                end
                AMO_OR: begin
                    ram_data_atop_conv = 4'h4;
                end
                AMO_MIN: begin
                    ram_data_atop_conv = 4'h8;
                end
                AMO_MAX: begin
                    ram_data_atop_conv = 4'h6;
                end
                AMO_MINU: begin
                    ram_data_atop_conv = 4'h9;
                end
                AMO_MAXU: begin
                    ram_data_atop_conv = 4'h7;
                end
                default : begin end
            endcase
        end
    end

    // Governs atomic memory operations. Sits in front of the RAM model
    amo_shim #(
        .AddrMemWidth ( 32 )
    ) i_amo_shim (
        .clk_i       ( clk_i                         ),
        .rst_ni      ( rst_ni                        ),

        .in_req_i    ( ram_data_req                  ),
        .in_gnt_o    ( ram_data_gnt                  ),
        .in_add_i    ( 32'(ram_data_addr)            ),
        .in_amo_i    ( ram_data_atop_conv            ),
        .in_wen_i    ( ram_data_we                   ),
        .in_wdata_i  ( 64'(ram_data_wdata)           ),
        .in_be_i     ( 8'(ram_data_be)               ),
        .in_rdata_o  ( tmp_ram_data_rdata            ),

        .out_req_o   ( ram_amoshimd_data_req         ),
        .out_add_o   ( ram_amoshimd_data_addr        ),
        .out_wen_o   ( ram_amoshimd_data_we          ),
        .out_wdata_o ( ram_amoshimd_data_wdata       ),
        .out_be_o    ( ram_amoshimd_data_be          ),
        .out_rdata_i ( ram_amoshimd_data_rdata       )
    );

    assign ram_data_rdata = tmp_ram_data_rdata[31:0];

    // instantiate the ram
    dp_ram
        #(.ADDR_WIDTH (RAM_ADDR_WIDTH),
          .INSTR_RDATA_WIDTH(INSTR_RDATA_WIDTH))
    dp_ram_i
        (
         .clk_i     ( clk_i           ),

         .en_a_i    ( ram_instr_req   ),
         .addr_a_i  ( ram_instr_addr  ),
<<<<<<< HEAD
         .wdata_a_i ( '0              ),       // Not writing so ignored
         .rdata_a_o ( ram_instr_rdata ),
         .we_a_i    ( '0              ),
         .be_a_i    ( 4'b1111         ),       // Always want 32-bits
=======
         .wdata_a_i ( '0              ),        // Not writing so ignored
         .rdata_a_o ( ram_instr_rdata ),
         .we_a_i    ( '0              ),
         .be_a_i    ( 4'b1111         ),        // Always want 32-bits
>>>>>>> 74b2a22c

         .en_b_i    ( ram_amoshimd_data_req                        ),
         .addr_b_i  ( ram_amoshimd_data_addr[RAM_ADDR_WIDTH-1:0]   ),
         .wdata_b_i ( ram_amoshimd_data_wdata[31:0]                ),
         .rdata_b_o ( tmp_ram_amoshimd_data_rdata                  ),
         .we_b_i    ( ram_amoshimd_data_we                         ),
         .be_b_i    ( ram_amoshimd_data_be[3:0]                    ));

    assign ram_amoshimd_data_rdata = 64'(tmp_ram_amoshimd_data_rdata);

    // signature range
    always_ff @(posedge clk_i, negedge rst_ni) begin
        if (~rst_ni) begin
            sig_end_q   <= '0;
            sig_begin_q <= '0;
        end else begin
            sig_end_q   <= sig_end_d;
            sig_begin_q <= sig_begin_d;
        end


    end

    always_ff @(posedge clk_i, negedge rst_ni) begin
        if (~rst_ni) begin
            select_rdata_q <= RAM;
            data_rvalid_q  <= '0;
            instr_rvalid_q <= '0;
            state_valid_q  <= IDLE;

        end else begin
            select_rdata_q <= select_rdata_d;
            data_rvalid_q  <= ram_data_req;
            instr_rvalid_q <= ram_instr_req;
            state_valid_q  <= state_valid_n;

        end
    end

    // do the handshacking stuff by assuming we always react in one cycle
    always_comb
    begin
    data_gnt_o    = 1'b0;
    data_rvalid_o = 1'b0;
    state_valid_n = state_valid_q;

        unique case(state_valid_q)

            IDLE:
            begin
                if(data_req_i) begin
                    if(transaction == T_RAM) begin
                        data_gnt_o    = ram_data_gnt;
                        if(ram_data_gnt) begin
                            state_valid_n = WAIT_RAM_VALID;
                        end else begin
                            state_valid_n = WAIT_RAM_GNT;
                        end
                    end else begin
                        state_valid_n = PERIPHEARL_VALID;
                        data_gnt_o    = 1'b1;
                    end
                end
            end

            PERIPHEARL_VALID:
            begin
                data_rvalid_o  = 1'b1;
                if(data_req_i) begin
                    if(transaction == T_RAM) begin
                        data_gnt_o    = ram_data_gnt;
                        if(ram_data_gnt) begin
                            state_valid_n = WAIT_RAM_VALID;
                        end else begin
                            state_valid_n = WAIT_RAM_GNT;
                        end
                    end else begin
                        state_valid_n = PERIPHEARL_VALID;
                        data_gnt_o    = 1'b1;
                    end
                end else state_valid_n = IDLE;
            end

            WAIT_RAM_GNT:
            begin
                data_rvalid_o  = 1'b0;
                if(data_req_i) begin
                    data_gnt_o = ram_data_gnt;
                    if(ram_data_gnt) begin
                        state_valid_n = WAIT_RAM_VALID;
                    end else begin
                        state_valid_n = WAIT_RAM_GNT;
                    end
                end else state_valid_n = IDLE;
            end

            WAIT_RAM_VALID:
            begin
                data_rvalid_o  = ram_data_valid;
                if(ram_data_valid) begin
                    if(data_req_i) begin
                        if(transaction == RAM) begin
                            data_gnt_o    = ram_data_gnt;
                            if(ram_data_gnt) begin
                                state_valid_n = WAIT_RAM_VALID;
                            end else begin
                                state_valid_n = WAIT_RAM_GNT;
                            end
                        end else begin
                            state_valid_n = PERIPHEARL_VALID;
                            data_gnt_o    = 1'b1;
                        end
                    end else state_valid_n = IDLE;
                end
            end

            default: begin
            end
        endcase

    end

    assign instr_gnt_o    = ram_instr_gnt;
    assign instr_rvalid_o = ram_instr_valid;
    assign instr_rdata_o  = core_instr_rdata;

  // RANDOM STALL MUX
  always_comb
  begin
    ram_instr_req    = instr_req_i;
    ram_instr_addr   = instr_addr_i;
    ram_instr_gnt    = instr_req_i;
    ram_instr_valid  = instr_rvalid_q;
    core_instr_rdata = ram_instr_rdata;

    ram_data_req     = data_req_dec;
    ram_data_addr    = data_addr_dec;
    ram_data_valid   = data_rvalid_q;
    core_data_rdata  = ram_data_rdata;
    ram_data_wdata   = data_wdata_dec;
    ram_data_we      = data_we_dec;
    ram_data_be      = data_be_dec;
    ram_data_atop    = data_atop_dec; //TODO: implement atop for random stall

`ifndef VERILATOR
    if(rnd_stall_regs[0]) begin
        ram_instr_req    = rnd_stall_instr_req;
        ram_instr_addr   = rnd_stall_instr_addr;
        ram_instr_gnt    = rnd_stall_instr_gnt;
        ram_instr_valid  = rnd_stall_instr_valid;
        core_instr_rdata = rnd_stall_instr_rdata;
    end
    if(rnd_stall_regs[1]) begin
        ram_data_req     = rnd_stall_data_req;
        ram_data_addr    = rnd_stall_data_addr;
        ram_data_valid   = rnd_stall_data_valid;
        core_data_rdata  = rnd_stall_data_rdata;
        ram_data_wdata   = rnd_stall_data_wdata;
        ram_data_we      = rnd_stall_data_we;
        ram_data_be      = rnd_stall_data_be;
    end
`endif
  end

  // IRQ SIGNALS ROUTING
  assign irq_software_o = irq_rnd_lines.irq_software;
  assign irq_timer_o    = irq_rnd_lines.irq_timer | irq_timer_q;
  assign irq_external_o = irq_rnd_lines.irq_external;
  assign irq_fast_o     = irq_rnd_lines.irq_fast;
  assign irq_nmi_o      = irq_rnd_lines.irq_nmi;
  assign irq_fastx_o    = irq_rnd_lines.irq_fastx;

`ifndef VERILATOR
  riscv_random_stall
  #(.DATA_WIDTH(INSTR_RDATA_WIDTH))
  instr_random_stalls
  (
    .clk_i              ( clk_i                  ),
    .rst_ni             ( rst_ni                 ),

    .grant_mem_i        ( rnd_stall_instr_req    ),
    .rvalid_mem_i       ( instr_rvalid_q         ),
    .rdata_mem_i        ( ram_instr_rdata        ),

    .grant_core_o       ( rnd_stall_instr_gnt    ),
    .rvalid_core_o      ( rnd_stall_instr_valid  ),
    .rdata_core_o       ( rnd_stall_instr_rdata  ),

    .req_core_i         ( instr_req_i            ),
    .req_mem_o          ( rnd_stall_instr_req    ),

    .addr_core_i        ( 32'(instr_addr_i)      ),
    .addr_mem_o         ( rnd_stall_instr_addr   ),

    .wdata_core_i       (                        ),
    .wdata_mem_o        (                        ),

    .we_core_i          (                        ),
    .we_mem_o           (                        ),

    .be_core_i          (                        ),
    .be_mem_o           (                        ),

    .stall_mode_i       ( rnd_stall_regs[2]      ),
    .max_stall_i        ( rnd_stall_regs[4]      ),
    .gnt_stall_i        ( rnd_stall_regs[6]      ),
    .valid_stall_i      ( rnd_stall_regs[8]      )
    );

  riscv_random_stall
  #(.DATA_WIDTH(32))
  data_random_stalls
  (
    .clk_i              ( clk_i                  ),
    .rst_ni             ( rst_ni                 ),

    .grant_mem_i        ( rnd_stall_data_req     ),
    .rvalid_mem_i       ( data_rvalid_q          ),
    .rdata_mem_i        ( ram_data_rdata         ),

    .grant_core_o       ( rnd_stall_data_gnt     ),
    .rvalid_core_o      ( rnd_stall_data_valid   ),
    .rdata_core_o       ( rnd_stall_data_rdata   ),

    .req_core_i         ( data_req_dec           ),
    .req_mem_o          ( rnd_stall_data_req     ),

    .addr_core_i        ( 32'(data_addr_dec)     ),
    .addr_mem_o         ( rnd_stall_data_addr    ),

    .wdata_core_i       ( data_wdata_dec         ),
    .wdata_mem_o        ( rnd_stall_data_wdata   ),

    .we_core_i          ( data_we_dec            ),
    .we_mem_o           ( rnd_stall_data_we      ),

    .be_core_i          ( data_be_dec            ),
    .be_mem_o           ( rnd_stall_data_be      ),

    .stall_mode_i       ( rnd_stall_regs[3]      ),
    .max_stall_i        ( rnd_stall_regs[5]      ),
    .gnt_stall_i        ( rnd_stall_regs[7]      ),
    .valid_stall_i      ( rnd_stall_regs[9]      )
    );

    riscv_random_interrupt_generator
    random_interrupt_generator_i
    (
      .rst_ni            ( rst_ni                                                   ),
      .clk_i             ( clk_i                                                    ),
      .irq_i             ( 1'b0                                                     ),
      .irq_ack_i         ( irq_ack_i                                                ),
      .irq_ack_o         (                                                          ),
      .irq_rnd_lines_o   ( irq_rnd_lines                                            ),
      .irq_mode_i        ( rnd_stall_regs[10]                                       ),
      .irq_min_cycles_i  ( rnd_stall_regs[11]                                       ),
      .irq_max_cycles_i  ( rnd_stall_regs[12]                                       ),
      .irq_min_id_i      ( IRQ_MIN_ID                                               ),
      .irq_max_id_i      ( IRQ_MAX_ID                                               ),
      .irq_act_id_o      (                                                          ),
      .irq_id_we_o       (                                                          ),
      .irq_pc_id_i       ( pc_core_id_i                                             ),
      .irq_pc_trig_i     ( rnd_stall_regs[13]                                       ),
      .irq_lines_i       ( {rnd_stall_regs[15][31:0], rnd_stall_regs[14][31:0]}     )
    );

`endif

endmodule // ram<|MERGE_RESOLUTION|>--- conflicted
+++ resolved
@@ -519,17 +519,11 @@
 
          .en_a_i    ( ram_instr_req   ),
          .addr_a_i  ( ram_instr_addr  ),
-<<<<<<< HEAD
+
          .wdata_a_i ( '0              ),       // Not writing so ignored
          .rdata_a_o ( ram_instr_rdata ),
          .we_a_i    ( '0              ),
          .be_a_i    ( 4'b1111         ),       // Always want 32-bits
-=======
-         .wdata_a_i ( '0              ),        // Not writing so ignored
-         .rdata_a_o ( ram_instr_rdata ),
-         .we_a_i    ( '0              ),
-         .be_a_i    ( 4'b1111         ),        // Always want 32-bits
->>>>>>> 74b2a22c
 
          .en_b_i    ( ram_amoshimd_data_req                        ),
          .addr_b_i  ( ram_amoshimd_data_addr[RAM_ADDR_WIDTH-1:0]   ),
