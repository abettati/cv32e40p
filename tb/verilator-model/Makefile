--- conflicted
+++ resolved
@@ -62,17 +62,9 @@
        ../../rtl/cv32e40p_load_store_unit.sv        \
        ../../rtl/cv32e40p_mult.sv                   \
        ../../rtl/cv32e40p_prefetch_buffer.sv        \
-<<<<<<< HEAD
-       ../../rtl/cv32e40p_prefetch_L0_buffer.sv     \
-       ../../rtl/cv32e40p_register_file_ff.sv          \
-       ../../rtl/cv32e40p_core.sv                   \
-       ../../rtl/cv32e40p_apu_disp.sv               \
-       ../../rtl/cv32e40p_L0_buffer.sv              \
-=======
        ../../rtl/cv32e40p_register_file_ff.sv       \
        ../../rtl/cv32e40p_core.sv                   \
        ../../rtl/cv32e40p_apu_disp.sv               \
->>>>>>> d4b2fca9
        ../../rtl/cv32e40p_pmp.sv
 
 VINC = ../../rtl/include
