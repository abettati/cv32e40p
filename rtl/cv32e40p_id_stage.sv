// Copyright 2018 ETH Zurich and University of Bologna.
// Copyright and related rights are licensed under the Solderpad Hardware
// License, Version 0.51 (the "License"); you may not use this file except in
// compliance with the License.  You may obtain a copy of the License at
// http://solderpad.org/licenses/SHL-0.51. Unless required by applicable law
// or agreed to in writing, software, hardware and materials distributed under
// this License is distributed on an "AS IS" BASIS, WITHOUT WARRANTIES OR
// CONDITIONS OF ANY KIND, either express or implied. See the License for the
// specific language governing permissions and limitations under the License.

////////////////////////////////////////////////////////////////////////////////
// Engineer:       Renzo Andri - andrire@student.ethz.ch                      //
//                                                                            //
// Additional contributions by:                                               //
//                 Igor Loi - igor.loi@unibo.it                               //
//                 Andreas Traber - atraber@student.ethz.ch                   //
//                 Sven Stucki - svstucki@student.ethz.ch                     //
//                 Michael Gautschi - gautschi@iis.ee.ethz.ch                 //
//                 Davide Schiavone - pschiavo@iis.ee.ethz.ch                 //
//                                                                            //
// Design Name:    Instruction Decode Stage                                   //
// Project Name:   RI5CY                                                      //
// Language:       SystemVerilog                                              //
//                                                                            //
// Description:    Decode stage of the core. It decodes the instructions      //
//                 and hosts the register file.                               //
//                                                                            //
////////////////////////////////////////////////////////////////////////////////

module cv32e40p_id_stage import cv32e40p_pkg::*; import cv32e40p_apu_core_pkg::*;
#(
  parameter PULP_XPULP        =  1,                     // PULP ISA Extension (including PULP specific CSRs and hardware loop, excluding p.elw)
  parameter PULP_CLUSTER      =  0,
  parameter N_HWLP            =  2,
  parameter N_HWLP_BITS       =  $clog2(N_HWLP),
  parameter PULP_SECURE       =  0,
  parameter USE_PMP           =  0,
  parameter A_EXTENSION       =  0,
  parameter APU               =  0,
  parameter FPU               =  0,
  parameter PULP_ZFINX        =  0,
  parameter FP_DIVSQRT        =  0,
  parameter SHARED_FP         =  0,
  parameter SHARED_DSP_MULT   =  0,
  parameter SHARED_INT_MULT   =  0,
  parameter SHARED_INT_DIV    =  0,
  parameter SHARED_FP_DIVSQRT =  0,
  parameter WAPUTYPE          =  0,
  parameter APU_NARGS_CPU     =  3,
  parameter APU_WOP_CPU       =  6,
  parameter APU_NDSFLAGS_CPU  = 15,
  parameter APU_NUSFLAGS_CPU  =  5,
  parameter DEBUG_TRIGGER_EN  =  1
)
(
    input  logic        clk,                    // Gated clock
    input  logic        clk_ungated_i,          // Ungated clock
    input  logic        rst_n,

    input  logic        scan_cg_en_i,

    input  logic        fetch_enable_i,
    output logic        ctrl_busy_o,
    output logic        is_decoding_o,

    // Interface to IF stage
    input  logic              instr_valid_i,
    input  logic       [31:0] instr_rdata_i,      // comes from pipeline of IF stage
    output logic              instr_req_o,
    input  logic              is_compressed_i,
    input  logic              illegal_c_insn_i,

    // Jumps and branches
    output logic        branch_in_ex_o,
    input  logic        branch_decision_i,
    output logic [31:0] jump_target_o,

    // IF and ID stage signals
    output logic        clear_instr_valid_o,
    output logic        pc_set_o,
    output logic [3:0]  pc_mux_o,
    output logic [2:0]  exc_pc_mux_o,
    output logic [1:0]  trap_addr_mux_o,


    input  logic        is_fetch_failed_i,

    input  logic [31:0] pc_id_i,

    // Stalls
    output logic        halt_if_o,      // controller requests a halt of the IF stage

    output logic        id_ready_o,     // ID stage is ready for the next instruction
    input  logic        ex_ready_i,     // EX stage is ready for the next instruction
    input  logic        wb_ready_i,     // WB stage is ready for the next instruction

    output logic        id_valid_o,     // ID stage is done
    input  logic        ex_valid_i,     // EX stage is done

    // Pipeline ID/EX
    output logic [31:0] pc_ex_o,

    output logic [31:0] alu_operand_a_ex_o,
    output logic [31:0] alu_operand_b_ex_o,
    output logic [31:0] alu_operand_c_ex_o,
    output logic [ 4:0] bmask_a_ex_o,
    output logic [ 4:0] bmask_b_ex_o,
    output logic [ 1:0] imm_vec_ext_ex_o,
    output logic [ 1:0] alu_vec_mode_ex_o,

    output logic [5:0]  regfile_waddr_ex_o,
    output logic        regfile_we_ex_o,

    output logic [5:0]  regfile_alu_waddr_ex_o,
    output logic        regfile_alu_we_ex_o,

    // ALU
    output logic        alu_en_ex_o,
    output logic [ALU_OP_WIDTH-1:0] alu_operator_ex_o,
    output logic        alu_is_clpx_ex_o,
    output logic        alu_is_subrot_ex_o,
    output logic [ 1:0] alu_clpx_shift_ex_o,


    // MUL
    output logic [ 2:0] mult_operator_ex_o,
    output logic [31:0] mult_operand_a_ex_o,
    output logic [31:0] mult_operand_b_ex_o,
    output logic [31:0] mult_operand_c_ex_o,
    output logic        mult_en_ex_o,
    output logic        mult_sel_subword_ex_o,
    output logic [ 1:0] mult_signed_mode_ex_o,
    output logic [ 4:0] mult_imm_ex_o,

    output logic [31:0] mult_dot_op_a_ex_o,
    output logic [31:0] mult_dot_op_b_ex_o,
    output logic [31:0] mult_dot_op_c_ex_o,
    output logic [ 1:0] mult_dot_signed_ex_o,
    output logic        mult_is_clpx_ex_o,
    output logic [ 1:0] mult_clpx_shift_ex_o,
    output logic        mult_clpx_img_ex_o,

    // APU
    output logic                        apu_en_ex_o,
    output logic [WAPUTYPE-1:0]         apu_type_ex_o,
    output logic [APU_WOP_CPU-1:0]      apu_op_ex_o,
    output logic [1:0]                  apu_lat_ex_o,
    output logic [APU_NARGS_CPU-1:0][31:0]                 apu_operands_ex_o,
    output logic [APU_NDSFLAGS_CPU-1:0] apu_flags_ex_o,
    output logic [5:0]                  apu_waddr_ex_o,

    output logic [2:0][5:0]            apu_read_regs_o,
    output logic [2:0]                 apu_read_regs_valid_o,
    input  logic                       apu_read_dep_i,
    output logic [1:0][5:0]            apu_write_regs_o,
    output logic [1:0]                 apu_write_regs_valid_o,
    input  logic                       apu_write_dep_i,
    output logic                       apu_perf_dep_o,
    input  logic                       apu_busy_i,
    input  logic [C_RM-1:0]            frm_i,

    // CSR ID/EX
    output logic        csr_access_ex_o,
    output logic [1:0]  csr_op_ex_o,
    input  PrivLvl_t    current_priv_lvl_i,
    output logic        csr_irq_sec_o,
    output logic [5:0]  csr_cause_o,
    output logic        csr_save_if_o,
    output logic        csr_save_id_o,
    output logic        csr_save_ex_o,
    output logic        csr_restore_mret_id_o,
    output logic        csr_restore_uret_id_o,

    output logic        csr_restore_dret_id_o,

    output logic        csr_save_cause_o,

    // hwloop signals
    output logic [N_HWLP-1:0] [31:0] hwlp_start_o,
    output logic [N_HWLP-1:0] [31:0] hwlp_end_o,
    output logic [N_HWLP-1:0] [31:0] hwlp_cnt_o,
    output logic                     hwlp_jump_o,
    output logic [31:0]              hwlp_target_o,

    // hwloop signals from CS register
    input  logic   [N_HWLP_BITS-1:0] csr_hwlp_regid_i,
    input  logic               [2:0] csr_hwlp_we_i,
    input  logic              [31:0] csr_hwlp_data_i,

    // Interface to load store unit
    output logic        data_req_ex_o,
    output logic        data_we_ex_o,
    output logic [1:0]  data_type_ex_o,
    output logic [1:0]  data_sign_ext_ex_o,
    output logic [1:0]  data_reg_offset_ex_o,
    output logic        data_load_event_ex_o,

    output logic        data_misaligned_ex_o,

    output logic        prepost_useincr_ex_o,
    input  logic        data_misaligned_i,
    input  logic        data_err_i,
    output logic        data_err_ack_o,

    output logic [5:0]  atop_ex_o,

    // Interrupt signals
    input  logic        irq_pending_i,
    input  logic        irq_sec_i,
    input  logic [4:0]  irq_id_i,
    input  logic        m_irq_enable_i,
    input  logic        u_irq_enable_i,
    output logic        irq_ack_o,
    output logic [4:0]  irq_id_o,
    output logic [4:0]  exc_cause_o,

    // Debug Signal
    output logic        debug_mode_o,
    output logic [2:0]  debug_cause_o,
    output logic        debug_csr_save_o,
    input  logic        debug_req_i,
    input  logic        debug_single_step_i,
    input  logic        debug_ebreakm_i,
    input  logic        debug_ebreaku_i,
    input  logic        trigger_match_i,
    output logic        debug_p_elw_no_sleep_o,

    // Wakeup Signal
    output logic        wake_from_sleep_o,

    // Forward Signals
    input  logic [5:0]  regfile_waddr_wb_i,
    input  logic        regfile_we_wb_i,
    input  logic [31:0] regfile_wdata_wb_i, // From wb_stage: selects data from data memory, ex_stage result and sp rdata

    input  logic [5:0]  regfile_alu_waddr_fw_i,
    input  logic        regfile_alu_we_fw_i,
    input  logic [31:0] regfile_alu_wdata_fw_i,

    // from ALU
    input  logic        mult_multicycle_i,    // when we need multiple cycles in the multiplier and use op c as storage

    // Performance Counters
    output logic        perf_jump_o,          // we are executing a jump instruction
    output logic        perf_jr_stall_o,      // jump-register-hazard
    output logic        perf_ld_stall_o,      // load-use-hazard
    output logic        perf_pipeline_stall_o,//extra cycles from elw
    input  logic [31:0] mcounteren_i
);

  // Source/Destination register instruction index
  localparam REG_S1_MSB = 19;
  localparam REG_S1_LSB = 15;

  localparam REG_S2_MSB = 24;
  localparam REG_S2_LSB = 20;

  localparam REG_S4_MSB = 31;
  localparam REG_S4_LSB = 27;

  localparam REG_D_MSB  = 11;
  localparam REG_D_LSB  = 7;

  logic [31:0] instr;


  // Decoder/Controller ID stage internal signals
  logic        deassert_we;

  logic        illegal_insn_dec;
  logic        ebrk_insn;
  logic        mret_insn_dec;
  logic        uret_insn_dec;

  logic        dret_insn_dec;

  logic        ecall_insn_dec;
  logic        wfi_insn_dec;

  logic        fencei_insn_dec;

  logic        rega_used_dec;
  logic        regb_used_dec;
  logic        regc_used_dec;

  logic        branch_taken_ex;
  logic [1:0]  ctrl_transfer_insn_in_id;
  logic [1:0]  ctrl_transfer_insn_in_dec;

  logic        misaligned_stall;
  logic        jr_stall;
  logic        load_stall;
  logic        csr_apu_stall;
<<<<<<< HEAD
  logic        hwloop_mask;
=======
  logic        instr_multicycle;
  logic        hwlp_mask;
>>>>>>> 023558a9
  logic        halt_id;
  logic        halt_if;

  logic        debug_wfi_no_sleep;


  // Immediate decoding and sign extension
  logic [31:0] imm_i_type;
  logic [31:0] imm_iz_type;
  logic [31:0] imm_s_type;
  logic [31:0] imm_sb_type;
  logic [31:0] imm_u_type;
  logic [31:0] imm_uj_type;
  logic [31:0] imm_z_type;
  logic [31:0] imm_s2_type;
  logic [31:0] imm_bi_type;
  logic [31:0] imm_s3_type;
  logic [31:0] imm_vs_type;
  logic [31:0] imm_vu_type;
  logic [31:0] imm_shuffleb_type;
  logic [31:0] imm_shuffleh_type;
  logic [31:0] imm_shuffle_type;
  logic [31:0] imm_clip_type;

  logic [31:0] imm_a;       // contains the immediate for operand b
  logic [31:0] imm_b;       // contains the immediate for operand b

  logic [31:0] jump_target;       // calculated jump target (-> EX -> IF)



  // Signals running between controller and exception controller
  logic       irq_req_ctrl, irq_sec_ctrl;
  logic [4:0] irq_id_ctrl;
  logic       exc_ack, exc_kill;// handshake

  // Register file interface
  logic [5:0]  regfile_addr_ra_id;
  logic [5:0]  regfile_addr_rb_id;
  logic [5:0]  regfile_addr_rc_id;

  logic        regfile_fp_a;
  logic        regfile_fp_b;
  logic        regfile_fp_c;
  logic        regfile_fp_d;

  logic        fregfile_ena; // whether the fp register file is enabled/present

  logic [5:0]  regfile_waddr_id;
  logic [5:0]  regfile_alu_waddr_id;
  logic        regfile_alu_we_id, regfile_alu_we_dec_id;

  logic [31:0] regfile_data_ra_id;
  logic [31:0] regfile_data_rb_id;
  logic [31:0] regfile_data_rc_id;

  // ALU Control
  logic        alu_en;
  logic [ALU_OP_WIDTH-1:0] alu_operator;
  logic [2:0]  alu_op_a_mux_sel;
  logic [2:0]  alu_op_b_mux_sel;
  logic [1:0]  alu_op_c_mux_sel;
  logic [1:0]  regc_mux;

  logic [0:0]  imm_a_mux_sel;
  logic [3:0]  imm_b_mux_sel;
  logic [1:0]  ctrl_transfer_target_mux_sel;

  // Multiplier Control
  logic [2:0]  mult_operator;    // multiplication operation selection
  logic        mult_en;          // multiplication is used instead of ALU
  logic        mult_int_en;      // use integer multiplier
  logic        mult_sel_subword; // Select a subword when doing multiplications
  logic [1:0]  mult_signed_mode; // Signed mode multiplication at the output of the controller, and before the pipe registers
  logic        mult_dot_en;      // use dot product
  logic [1:0]  mult_dot_signed;  // Signed mode dot products (can be mixed types)

  // FPU signals
  logic [C_FPNEW_FMTBITS-1:0]  fpu_src_fmt;
  logic [C_FPNEW_FMTBITS-1:0]  fpu_dst_fmt;
  logic [C_FPNEW_IFMTBITS-1:0] fpu_int_fmt;

  // APU signals
  logic                        apu_en;
  logic [WAPUTYPE-1:0]         apu_type;
  logic [APU_WOP_CPU-1:0]      apu_op;
  logic [1:0]                  apu_lat;
  logic [APU_NARGS_CPU-1:0][31:0]                 apu_operands;
  logic [APU_NDSFLAGS_CPU-1:0] apu_flags;
  logic [5:0]                  apu_waddr;

  logic [2:0][5:0]            apu_read_regs;
  logic [2:0]                 apu_read_regs_valid;
  logic [1:0][5:0]            apu_write_regs;
  logic [1:0]                 apu_write_regs_valid;

  logic [WAPUTYPE-1:0]        apu_flags_src;
  logic                       apu_stall;
  logic [2:0]                 fp_rnd_mode;

  // Register Write Control
  logic        regfile_we_id;
  logic        regfile_alu_waddr_mux_sel;

  // Data Memory Control
  logic        data_we_id;
  logic [1:0]  data_type_id;
  logic [1:0]  data_sign_ext_id;
  logic [1:0]  data_reg_offset_id;
  logic        data_req_id;
  logic        data_load_event_id;

  // Atomic memory instruction
  logic [5:0]  atop_id;

  // hwloop signals
  logic [N_HWLP_BITS-1:0] hwlp_regid, hwlp_regid_int;
  logic             [2:0] hwlp_we, hwlp_we_int, hwlp_we_masked;
  logic                   hwlp_target_mux_sel;
  logic                   hwlp_start_mux_sel;
  logic                   hwlp_cnt_mux_sel;

  logic            [31:0] hwlp_target, hwlp_target_pc;
  logic            [31:0] hwlp_start, hwlp_start_int;
  logic            [31:0] hwlp_end;
  logic            [31:0] hwlp_cnt, hwlp_cnt_int;
  logic [N_HWLP-1:0]      hwlp_dec_cnt;
  logic                   hwlp_valid;

  // CSR control
  logic        csr_access;
  logic [1:0]  csr_op;
  logic        csr_status;

  logic        prepost_useincr;

  // Forwarding
  logic [1:0]  operand_a_fw_mux_sel;
  logic [1:0]  operand_b_fw_mux_sel;
  logic [1:0]  operand_c_fw_mux_sel;
  logic [31:0] operand_a_fw_id;
  logic [31:0] operand_b_fw_id;
  logic [31:0] operand_c_fw_id;

  logic [31:0] operand_b, operand_b_vec;
  logic [31:0] operand_c, operand_c_vec;

  logic [31:0] alu_operand_a;
  logic [31:0] alu_operand_b;
  logic [31:0] alu_operand_c;

  // Immediates for ID
  logic [0:0]  bmask_a_mux;
  logic [1:0]  bmask_b_mux;
  logic        alu_bmask_a_mux_sel;
  logic        alu_bmask_b_mux_sel;
  logic [0:0]  mult_imm_mux;

  logic [ 4:0] bmask_a_id_imm;
  logic [ 4:0] bmask_b_id_imm;
  logic [ 4:0] bmask_a_id;
  logic [ 4:0] bmask_b_id;
  logic [ 1:0] imm_vec_ext_id;
  logic [ 4:0] mult_imm_id;

  logic [ 1:0] alu_vec_mode;
  logic        scalar_replication;
  logic        scalar_replication_c;

  // Forwarding detection signals
  logic        reg_d_ex_is_reg_a_id;
  logic        reg_d_ex_is_reg_b_id;
  logic        reg_d_ex_is_reg_c_id;
  logic        reg_d_wb_is_reg_a_id;
  logic        reg_d_wb_is_reg_b_id;
  logic        reg_d_wb_is_reg_c_id;
  logic        reg_d_alu_is_reg_a_id;
  logic        reg_d_alu_is_reg_b_id;
  logic        reg_d_alu_is_reg_c_id;

  logic        is_clpx, is_subrot;

  logic        mret_dec;
  logic        uret_dec;
  logic        dret_dec;


  assign instr = instr_rdata_i;


  // immediate extraction and sign extension
  assign imm_i_type  = { {20 {instr[31]}}, instr[31:20] };
  assign imm_iz_type = {            20'b0, instr[31:20] };
  assign imm_s_type  = { {20 {instr[31]}}, instr[31:25], instr[11:7] };
  assign imm_sb_type = { {19 {instr[31]}}, instr[31], instr[7], instr[30:25], instr[11:8], 1'b0 };
  assign imm_u_type  = { instr[31:12], 12'b0 };
  assign imm_uj_type = { {12 {instr[31]}}, instr[19:12], instr[20], instr[30:21], 1'b0 };

  // immediate for CSR manipulatin (zero extended)
  assign imm_z_type  = { 27'b0, instr[REG_S1_MSB:REG_S1_LSB] };

  assign imm_s2_type = { 27'b0, instr[24:20] };
  assign imm_bi_type = { {27{instr[24]}}, instr[24:20] };
  assign imm_s3_type = { 27'b0, instr[29:25] };
  assign imm_vs_type = { {26 {instr[24]}}, instr[24:20], instr[25] };
  assign imm_vu_type = { 26'b0, instr[24:20], instr[25] };

  // same format as rS2 for shuffle needs, expands immediate
  assign imm_shuffleb_type = {6'b0, instr[28:27], 6'b0, instr[24:23], 6'b0, instr[22:21], 6'b0, instr[20], instr[25]};
  assign imm_shuffleh_type = {15'h0, instr[20], 15'h0, instr[25]};

  // clipping immediate, uses a small barrel shifter to pre-process the
  // immediate and an adder to subtract 1
  // The end result is a mask that has 1's set in the lower part
  // TODO: check if this can be shared with the bit-manipulation unit
  assign imm_clip_type    = (32'h1 << instr[24:20]) - 1;

  //-----------------------------------------------------------------------------
  //-- FPU Register file enable:
  //-- Taken from Cluster Config Reg if FPU reg file exists, or always disabled
  //-----------------------------------------------------------------------------
  assign fregfile_ena = FPU && !PULP_ZFINX ? 1'b1 : 1'b0;

  //---------------------------------------------------------------------------
  // source register selection regfile_fp_x=1 <=> CV32E40P_REG_x is a FP-register
  //---------------------------------------------------------------------------
  assign regfile_addr_ra_id = {fregfile_ena & regfile_fp_a, instr[REG_S1_MSB:REG_S1_LSB]};
  assign regfile_addr_rb_id = {fregfile_ena & regfile_fp_b, instr[REG_S2_MSB:REG_S2_LSB]};

  // register C mux
  always_comb begin
    unique case (regc_mux)
      REGC_ZERO:  regfile_addr_rc_id = '0;
      REGC_RD:    regfile_addr_rc_id = {fregfile_ena & regfile_fp_c, instr[REG_D_MSB:REG_D_LSB]};
      REGC_S1:    regfile_addr_rc_id = {fregfile_ena & regfile_fp_c, instr[REG_S1_MSB:REG_S1_LSB]};
      REGC_S4:    regfile_addr_rc_id = {fregfile_ena & regfile_fp_c, instr[REG_S4_MSB:REG_S4_LSB]};
    endcase
  end

  //---------------------------------------------------------------------------
  // destination registers regfile_fp_d=1 <=> REG_D is a FP-register
  //---------------------------------------------------------------------------
  assign regfile_waddr_id = {fregfile_ena & regfile_fp_d, instr[REG_D_MSB:REG_D_LSB]};

  // Second Register Write Address Selection
  // Used for prepost load/store and multiplier
  assign regfile_alu_waddr_id = regfile_alu_waddr_mux_sel ?
                                regfile_waddr_id : regfile_addr_ra_id;

  // Forwarding control signals
  assign reg_d_ex_is_reg_a_id  = (regfile_waddr_ex_o     == regfile_addr_ra_id) && (rega_used_dec == 1'b1) && (regfile_addr_ra_id != '0);
  assign reg_d_ex_is_reg_b_id  = (regfile_waddr_ex_o     == regfile_addr_rb_id) && (regb_used_dec == 1'b1) && (regfile_addr_rb_id != '0);
  assign reg_d_ex_is_reg_c_id  = (regfile_waddr_ex_o     == regfile_addr_rc_id) && (regc_used_dec == 1'b1) && (regfile_addr_rc_id != '0);
  assign reg_d_wb_is_reg_a_id  = (regfile_waddr_wb_i     == regfile_addr_ra_id) && (rega_used_dec == 1'b1) && (regfile_addr_ra_id != '0);
  assign reg_d_wb_is_reg_b_id  = (regfile_waddr_wb_i     == regfile_addr_rb_id) && (regb_used_dec == 1'b1) && (regfile_addr_rb_id != '0);
  assign reg_d_wb_is_reg_c_id  = (regfile_waddr_wb_i     == regfile_addr_rc_id) && (regc_used_dec == 1'b1) && (regfile_addr_rc_id != '0);
  assign reg_d_alu_is_reg_a_id = (regfile_alu_waddr_fw_i == regfile_addr_ra_id) && (rega_used_dec == 1'b1) && (regfile_addr_ra_id != '0);
  assign reg_d_alu_is_reg_b_id = (regfile_alu_waddr_fw_i == regfile_addr_rb_id) && (regb_used_dec == 1'b1) && (regfile_addr_rb_id != '0);
  assign reg_d_alu_is_reg_c_id = (regfile_alu_waddr_fw_i == regfile_addr_rc_id) && (regc_used_dec == 1'b1) && (regfile_addr_rc_id != '0);


  // kill instruction in the IF/ID stage by setting the instr_valid_id control
  // signal to 0 for instructions that are done
  assign clear_instr_valid_o = id_ready_o | halt_id | branch_taken_ex;

  assign branch_taken_ex     = branch_in_ex_o & branch_decision_i;


  assign mult_en = mult_int_en | mult_dot_en;


  //////////////////////////////////////////////////////////////////
  //      _                         _____                    _    //
  //     | |_   _ _ __ ___  _ __   |_   _|_ _ _ __ __ _  ___| |_  //
  //  _  | | | | | '_ ` _ \| '_ \    | |/ _` | '__/ _` |/ _ \ __| //
  // | |_| | |_| | | | | | | |_) |   | | (_| | | | (_| |  __/ |_  //
  //  \___/ \__,_|_| |_| |_| .__/    |_|\__,_|_|  \__, |\___|\__| //
  //                       |_|                    |___/           //
  //////////////////////////////////////////////////////////////////

  always_comb begin : jump_target_mux
    unique case (ctrl_transfer_target_mux_sel)
      JT_JAL:  jump_target = pc_id_i + imm_uj_type;
      JT_COND: jump_target = pc_id_i + imm_sb_type;

      // JALR: Cannot forward RS1, since the path is too long
      JT_JALR: jump_target = regfile_data_ra_id + imm_i_type;
      default:  jump_target = regfile_data_ra_id + imm_i_type;
    endcase
  end

  assign jump_target_o = jump_target;


  ////////////////////////////////////////////////////////
  //   ___                                 _      _     //
  //  / _ \ _ __   ___ _ __ __ _ _ __   __| |    / \    //
  // | | | | '_ \ / _ \ '__/ _` | '_ \ / _` |   / _ \   //
  // | |_| | |_) |  __/ | | (_| | | | | (_| |  / ___ \  //
  //  \___/| .__/ \___|_|  \__,_|_| |_|\__,_| /_/   \_\ //
  //       |_|                                          //
  ////////////////////////////////////////////////////////

  // ALU_Op_a Mux
  always_comb begin : alu_operand_a_mux
    case (alu_op_a_mux_sel)
      OP_A_REGA_OR_FWD:  alu_operand_a = operand_a_fw_id;
      OP_A_REGB_OR_FWD:  alu_operand_a = operand_b_fw_id;
      OP_A_REGC_OR_FWD:  alu_operand_a = operand_c_fw_id;
      OP_A_CURRPC:       alu_operand_a = pc_id_i;
      OP_A_IMM:          alu_operand_a = imm_a;
      default:           alu_operand_a = operand_a_fw_id;
    endcase; // case (alu_op_a_mux_sel)
  end

  always_comb begin : immediate_a_mux
    unique case (imm_a_mux_sel)
      IMMA_Z:      imm_a = imm_z_type;
      IMMA_ZERO:   imm_a = '0;
    endcase
  end

  // Operand a forwarding mux
  always_comb begin : operand_a_fw_mux
    case (operand_a_fw_mux_sel)
      SEL_FW_EX:    operand_a_fw_id = regfile_alu_wdata_fw_i;
      SEL_FW_WB:    operand_a_fw_id = regfile_wdata_wb_i;
      SEL_REGFILE:  operand_a_fw_id = regfile_data_ra_id;
      default:      operand_a_fw_id = regfile_data_ra_id;
    endcase; // case (operand_a_fw_mux_sel)
  end

  //////////////////////////////////////////////////////
  //   ___                                 _   ____   //
  //  / _ \ _ __   ___ _ __ __ _ _ __   __| | | __ )  //
  // | | | | '_ \ / _ \ '__/ _` | '_ \ / _` | |  _ \  //
  // | |_| | |_) |  __/ | | (_| | | | | (_| | | |_) | //
  //  \___/| .__/ \___|_|  \__,_|_| |_|\__,_| |____/  //
  //       |_|                                        //
  //////////////////////////////////////////////////////

  // Immediate Mux for operand B
  // TODO: check if sign-extension stuff works well here, maybe able to save
  // some area here
  always_comb begin : immediate_b_mux
    unique case (imm_b_mux_sel)
      IMMB_I:      imm_b = imm_i_type;
      IMMB_S:      imm_b = imm_s_type;
      IMMB_U:      imm_b = imm_u_type;
      IMMB_PCINCR: imm_b = (is_compressed_i && (~data_misaligned_i)) ? 32'h2 : 32'h4;
      IMMB_S2:     imm_b = imm_s2_type;
      IMMB_BI:     imm_b = imm_bi_type;
      IMMB_S3:     imm_b = imm_s3_type;
      IMMB_VS:     imm_b = imm_vs_type;
      IMMB_VU:     imm_b = imm_vu_type;
      IMMB_SHUF:   imm_b = imm_shuffle_type;
      IMMB_CLIP:   imm_b = {1'b0, imm_clip_type[31:1]};
      default:     imm_b = imm_i_type;
    endcase
  end

  // ALU_Op_b Mux
  always_comb begin : alu_operand_b_mux
    case (alu_op_b_mux_sel)
      OP_B_REGA_OR_FWD:  operand_b = operand_a_fw_id;
      OP_B_REGB_OR_FWD:  operand_b = operand_b_fw_id;
      OP_B_REGC_OR_FWD:  operand_b = operand_c_fw_id;
      OP_B_IMM:          operand_b = imm_b;
      OP_B_BMASK:        operand_b = $unsigned(operand_b_fw_id[4:0]);
      default:           operand_b = operand_b_fw_id;
    endcase // case (alu_op_b_mux_sel)
  end


  // scalar replication for operand B and shuffle type
  always_comb begin
    if (alu_vec_mode == VEC_MODE8) begin
      operand_b_vec    = {4{operand_b[7:0]}};
      imm_shuffle_type = imm_shuffleb_type;
    end else begin
      operand_b_vec    = {2{operand_b[15:0]}};
      imm_shuffle_type = imm_shuffleh_type;
    end
  end

  // choose normal or scalar replicated version of operand b
  assign alu_operand_b = (scalar_replication == 1'b1) ? operand_b_vec : operand_b;


  // Operand b forwarding mux
  always_comb begin : operand_b_fw_mux
    case (operand_b_fw_mux_sel)
      SEL_FW_EX:    operand_b_fw_id = regfile_alu_wdata_fw_i;
      SEL_FW_WB:    operand_b_fw_id = regfile_wdata_wb_i;
      SEL_REGFILE:  operand_b_fw_id = regfile_data_rb_id;
      default:      operand_b_fw_id = regfile_data_rb_id;
    endcase; // case (operand_b_fw_mux_sel)
  end


  //////////////////////////////////////////////////////
  //   ___                                 _    ____  //
  //  / _ \ _ __   ___ _ __ __ _ _ __   __| |  / ___| //
  // | | | | '_ \ / _ \ '__/ _` | '_ \ / _` | | |     //
  // | |_| | |_) |  __/ | | (_| | | | | (_| | | |___  //
  //  \___/| .__/ \___|_|  \__,_|_| |_|\__,_|  \____| //
  //       |_|                                        //
  //////////////////////////////////////////////////////

  // ALU OP C Mux
  always_comb begin : alu_operand_c_mux
    case (alu_op_c_mux_sel)
      OP_C_REGC_OR_FWD:  operand_c = operand_c_fw_id;
      OP_C_REGB_OR_FWD:  operand_c = operand_b_fw_id;
      OP_C_JT:           operand_c = jump_target;
      default:           operand_c = operand_c_fw_id;
    endcase // case (alu_op_c_mux_sel)
  end


  // scalar replication for operand C and shuffle type
  always_comb begin
    if (alu_vec_mode == VEC_MODE8) begin
      operand_c_vec    = {4{operand_c[7:0]}};
    end else begin
      operand_c_vec    = {2{operand_c[15:0]}};
    end
  end

  // choose normal or scalar replicated version of operand b
  assign alu_operand_c = (scalar_replication_c == 1'b1) ? operand_c_vec : operand_c;


  // Operand c forwarding mux
  always_comb begin : operand_c_fw_mux
    case (operand_c_fw_mux_sel)
      SEL_FW_EX:    operand_c_fw_id = regfile_alu_wdata_fw_i;
      SEL_FW_WB:    operand_c_fw_id = regfile_wdata_wb_i;
      SEL_REGFILE:  operand_c_fw_id = regfile_data_rc_id;
      default:      operand_c_fw_id = regfile_data_rc_id;
    endcase; // case (operand_c_fw_mux_sel)
  end


  ///////////////////////////////////////////////////////////////////////////
  //  ___                              _ _       _              ___ ____   //
  // |_ _|_ __ ___  _ __ ___   ___  __| (_) __ _| |_ ___  ___  |_ _|  _ \  //
  //  | || '_ ` _ \| '_ ` _ \ / _ \/ _` | |/ _` | __/ _ \/ __|  | || | | | //
  //  | || | | | | | | | | | |  __/ (_| | | (_| | ||  __/\__ \  | || |_| | //
  // |___|_| |_| |_|_| |_| |_|\___|\__,_|_|\__,_|\__\___||___/ |___|____/  //
  //                                                                       //
  ///////////////////////////////////////////////////////////////////////////

  always_comb begin
    unique case (bmask_a_mux)
      BMASK_A_ZERO: bmask_a_id_imm = '0;
      BMASK_A_S3:   bmask_a_id_imm = imm_s3_type[4:0];
    endcase
  end
  always_comb begin
    unique case (bmask_b_mux)
      BMASK_B_ZERO: bmask_b_id_imm = '0;
      BMASK_B_ONE:  bmask_b_id_imm = 5'd1;
      BMASK_B_S2:   bmask_b_id_imm = imm_s2_type[4:0];
      BMASK_B_S3:   bmask_b_id_imm = imm_s3_type[4:0];
    endcase
  end

  always_comb begin
    unique case (alu_bmask_a_mux_sel)
      BMASK_A_IMM: bmask_a_id = bmask_a_id_imm;
      BMASK_A_REG: bmask_a_id = operand_b_fw_id[9:5];
    endcase
  end
  always_comb begin
    unique case (alu_bmask_b_mux_sel)
      BMASK_B_IMM: bmask_b_id = bmask_b_id_imm;
      BMASK_B_REG: bmask_b_id = operand_b_fw_id[4:0];
    endcase
  end

  assign imm_vec_ext_id = imm_vu_type[1:0];


  always_comb begin
    unique case (mult_imm_mux)
      MIMM_ZERO: mult_imm_id = '0;
      MIMM_S3:   mult_imm_id = imm_s3_type[4:0];
    endcase
  end

  /////////////////////////////
  // APU operand assignment  //
  /////////////////////////////
  // read regs
  generate
    if (APU == 1) begin : apu_op_preparation

      if (APU_NARGS_CPU >= 1)
       assign apu_operands[0] = alu_operand_a;
      if (APU_NARGS_CPU >= 2)
       assign apu_operands[1] = alu_operand_b;
      if (APU_NARGS_CPU >= 3)
       assign apu_operands[2] = alu_operand_c;

      // write reg
      assign apu_waddr = regfile_alu_waddr_id;

      // flags
      always_comb begin
        unique case (apu_flags_src)
          APU_FLAGS_INT_MULT:
            apu_flags = {7'h0 , mult_imm_id, mult_signed_mode, mult_sel_subword};
          APU_FLAGS_DSP_MULT:
            apu_flags = {13'h0, mult_dot_signed};
          APU_FLAGS_FP:
            if (FPU == 1)
              apu_flags = fp_rnd_mode;
            else
              apu_flags = '0;
          APU_FLAGS_FPNEW:
            if (FPU == 1)
              apu_flags = {fpu_int_fmt, fpu_src_fmt, fpu_dst_fmt, fp_rnd_mode};
            else
              apu_flags = '0;
          default:
            apu_flags = '0;
        endcase
       end

      // dependency checks
      always_comb begin
        unique case (alu_op_a_mux_sel)
          OP_A_REGA_OR_FWD: begin
             apu_read_regs[0]        = regfile_addr_ra_id;
             apu_read_regs_valid [0] = 1'b1;
          end // OP_A_REGA_OR_FWD:
          OP_A_REGB_OR_FWD: begin
             apu_read_regs[0]        = regfile_addr_rb_id;
             apu_read_regs_valid[0]  = 1'b1;
          end
          default: begin
             apu_read_regs[0]        = regfile_addr_ra_id;
             apu_read_regs_valid [0] = 1'b0;
          end
        endcase
       end

      always_comb begin
        unique case (alu_op_b_mux_sel)
          OP_B_REGA_OR_FWD: begin
             apu_read_regs[1]       = regfile_addr_ra_id;
             apu_read_regs_valid[1] = 1'b1;
          end
          OP_B_REGB_OR_FWD: begin
             apu_read_regs[1]       = regfile_addr_rb_id;
             apu_read_regs_valid[1] = 1'b1;
          end
          OP_B_REGC_OR_FWD: begin
             apu_read_regs[1]       = regfile_addr_rc_id;
             apu_read_regs_valid[1] = 1'b1;
          end
          default: begin
             apu_read_regs[1]        = regfile_addr_rb_id;
             apu_read_regs_valid [1] = 1'b0;
          end
        endcase
       end

      always_comb begin
        unique case (alu_op_c_mux_sel)
          OP_C_REGB_OR_FWD: begin
             apu_read_regs[2]       = regfile_addr_rb_id;
             apu_read_regs_valid[2] = 1'b1;
          end
          OP_C_REGC_OR_FWD: begin
             apu_read_regs[2]       = regfile_addr_rc_id;
             apu_read_regs_valid[2] = 1'b1;
          end
          default: begin
             apu_read_regs[2]        = regfile_addr_rc_id;
             apu_read_regs_valid [2] = 1'b0;
          end
        endcase
       end

      assign apu_write_regs[0]        = regfile_alu_waddr_id;
      assign apu_write_regs_valid [0] = regfile_alu_we_id;

      assign apu_write_regs[1]        = regfile_waddr_id;
      assign apu_write_regs_valid[1]  = regfile_we_id;

      assign apu_read_regs_o          = apu_read_regs;
      assign apu_read_regs_valid_o    = apu_read_regs_valid;

      assign apu_write_regs_o         = apu_write_regs;
      assign apu_write_regs_valid_o   = apu_write_regs_valid;
    end else begin
      for (genvar i=0; i<APU_NARGS_CPU; i++) begin : apu_tie_off
        assign apu_operands[i]       = '0;
      end

      assign apu_read_regs           = '0;
      assign apu_read_regs_valid     = '0;
      assign apu_write_regs          = '0;
      assign apu_write_regs_valid    = '0;
      assign apu_waddr               = '0;
      assign apu_flags               = '0;
      assign apu_write_regs_o        = '0;
      assign apu_read_regs_o         = '0;
      assign apu_write_regs_valid_o  = '0;
      assign apu_read_regs_valid_o   = '0;
    end
  endgenerate

  assign apu_perf_dep_o      = apu_stall;
  // stall when we access the CSR after a multicycle APU instruction
  assign csr_apu_stall       = (csr_access & (apu_en_ex_o & (apu_lat_ex_o[1] == 1'b1) | apu_busy_i));

  /////////////////////////////////////////////////////////
  //  ____  _____ ____ ___ ____ _____ _____ ____  ____   //
  // |  _ \| ____/ ___|_ _/ ___|_   _| ____|  _ \/ ___|  //
  // | |_) |  _|| |  _ | |\___ \ | | |  _| | |_) \___ \  //
  // |  _ <| |__| |_| || | ___) || | | |___|  _ < ___) | //
  // |_| \_\_____\____|___|____/ |_| |_____|_| \_\____/  //
  //                                                     //
  /////////////////////////////////////////////////////////

  cv32e40p_register_file_test_wrap
  #(
    .ADDR_WIDTH(6),
    .FPU(FPU),
    .PULP_ZFINX(PULP_ZFINX)
  )
  registers_i
  (
    .clk                ( clk                ),
    .rst_n              ( rst_n              ),

    .scan_cg_en_i       ( scan_cg_en_i       ),

    // Read port a
    .raddr_a_i          ( regfile_addr_ra_id ),
    .rdata_a_o          ( regfile_data_ra_id ),

    // Read port b
    .raddr_b_i          ( regfile_addr_rb_id ),
    .rdata_b_o          ( regfile_data_rb_id ),

    // Read port c
    .raddr_c_i          ( regfile_addr_rc_id ),
    .rdata_c_o          ( regfile_data_rc_id ),

    // Write port a
    .waddr_a_i          ( regfile_waddr_wb_i ),
    .wdata_a_i          ( regfile_wdata_wb_i ),
    .we_a_i             ( regfile_we_wb_i    ),

    // Write port b
    .waddr_b_i          ( regfile_alu_waddr_fw_i ),
    .wdata_b_i          ( regfile_alu_wdata_fw_i ),
    .we_b_i             ( regfile_alu_we_fw_i ),

     // BIST ENABLE
     .BIST        ( 1'b0                  ), // PLEASE CONNECT ME;

     // BIST ports
     .CSN_T       ( 1'b0                ), // PLEASE CONNECT ME; Synthesis will remove me if unconnected
     .WEN_T       ( 1'b0                ), // PLEASE CONNECT ME; Synthesis will remove me if unconnected
     .A_T         ( 6'b0                ), // PLEASE CONNECT ME; Synthesis will remove me if unconnected
     .D_T         (32'b0                ), // PLEASE CONNECT ME; Synthesis will remove me if unconnected
     .Q_T         (                     )
  );


  ///////////////////////////////////////////////
  //  ____  _____ ____ ___  ____  _____ ____   //
  // |  _ \| ____/ ___/ _ \|  _ \| ____|  _ \  //
  // | | | |  _|| |  | | | | | | |  _| | |_) | //
  // | |_| | |__| |__| |_| | |_| | |___|  _ <  //
  // |____/|_____\____\___/|____/|_____|_| \_\ //
  //                                           //
  ///////////////////////////////////////////////

  cv32e40p_decoder
    #(
      .PULP_XPULP          ( PULP_XPULP           ),
      .PULP_CLUSTER        ( PULP_CLUSTER         ),
      .A_EXTENSION         ( A_EXTENSION          ),
      .FPU                 ( FPU                  ),
      .FP_DIVSQRT          ( FP_DIVSQRT           ),
      .PULP_SECURE         ( PULP_SECURE          ),
      .USE_PMP             ( USE_PMP              ),
      .SHARED_FP           ( SHARED_FP            ),
      .SHARED_DSP_MULT     ( SHARED_DSP_MULT      ),
      .SHARED_INT_MULT     ( SHARED_INT_MULT      ),
      .SHARED_INT_DIV      ( SHARED_INT_DIV       ),
      .SHARED_FP_DIVSQRT   ( SHARED_FP_DIVSQRT    ),
      .WAPUTYPE            ( WAPUTYPE             ),
      .APU_WOP_CPU         ( APU_WOP_CPU          ),
      .DEBUG_TRIGGER_EN    ( DEBUG_TRIGGER_EN     )
      )
  decoder_i
  (
    // controller related signals
    .deassert_we_i                   ( deassert_we               ),
    .data_misaligned_i               ( data_misaligned_i         ),
    .mult_multicycle_i               ( mult_multicycle_i         ),

    .illegal_insn_o                  ( illegal_insn_dec          ),
    .ebrk_insn_o                     ( ebrk_insn                 ),

    .mret_insn_o                     ( mret_insn_dec             ),
    .uret_insn_o                     ( uret_insn_dec             ),
    .dret_insn_o                     ( dret_insn_dec             ),

    .mret_dec_o                      ( mret_dec                  ),
    .uret_dec_o                      ( uret_dec                  ),
    .dret_dec_o                      ( dret_dec                  ),

    .ecall_insn_o                    ( ecall_insn_dec            ),
    .wfi_o                           ( wfi_insn_dec              ),

    .fencei_insn_o                   ( fencei_insn_dec           ),

    .rega_used_o                     ( rega_used_dec             ),
    .regb_used_o                     ( regb_used_dec             ),
    .regc_used_o                     ( regc_used_dec             ),

    .reg_fp_a_o                      ( regfile_fp_a              ),
    .reg_fp_b_o                      ( regfile_fp_b              ),
    .reg_fp_c_o                      ( regfile_fp_c              ),
    .reg_fp_d_o                      ( regfile_fp_d              ),

    .bmask_a_mux_o                   ( bmask_a_mux               ),
    .bmask_b_mux_o                   ( bmask_b_mux               ),
    .alu_bmask_a_mux_sel_o           ( alu_bmask_a_mux_sel       ),
    .alu_bmask_b_mux_sel_o           ( alu_bmask_b_mux_sel       ),

    // from IF/ID pipeline
    .instr_rdata_i                   ( instr                     ),
    .illegal_c_insn_i                ( illegal_c_insn_i          ),

    // ALU signals
    .alu_en_o                        ( alu_en                    ),
    .alu_operator_o                  ( alu_operator              ),
    .alu_op_a_mux_sel_o              ( alu_op_a_mux_sel          ),
    .alu_op_b_mux_sel_o              ( alu_op_b_mux_sel          ),
    .alu_op_c_mux_sel_o              ( alu_op_c_mux_sel          ),
    .alu_vec_mode_o                  ( alu_vec_mode              ),
    .scalar_replication_o            ( scalar_replication        ),
    .scalar_replication_c_o          ( scalar_replication_c      ),
    .imm_a_mux_sel_o                 ( imm_a_mux_sel             ),
    .imm_b_mux_sel_o                 ( imm_b_mux_sel             ),
    .regc_mux_o                      ( regc_mux                  ),
    .is_clpx_o                       ( is_clpx                   ),
    .is_subrot_o                     ( is_subrot                 ),

    // MUL signals
    .mult_operator_o                 ( mult_operator             ),
    .mult_int_en_o                   ( mult_int_en               ),
    .mult_sel_subword_o              ( mult_sel_subword          ),
    .mult_signed_mode_o              ( mult_signed_mode          ),
    .mult_imm_mux_o                  ( mult_imm_mux              ),
    .mult_dot_en_o                   ( mult_dot_en               ),
    .mult_dot_signed_o               ( mult_dot_signed           ),

    // FPU / APU signals
    .frm_i                           ( frm_i                     ),
    .fpu_src_fmt_o                   ( fpu_src_fmt               ),
    .fpu_dst_fmt_o                   ( fpu_dst_fmt               ),
    .fpu_int_fmt_o                   ( fpu_int_fmt               ),
    .apu_en_o                        ( apu_en                    ),
    .apu_type_o                      ( apu_type                  ),
    .apu_op_o                        ( apu_op                    ),
    .apu_lat_o                       ( apu_lat                   ),
    .apu_flags_src_o                 ( apu_flags_src             ),
    .fp_rnd_mode_o                   ( fp_rnd_mode               ),

    // Register file control signals
    .regfile_mem_we_o                ( regfile_we_id             ),
    .regfile_alu_we_o                ( regfile_alu_we_id         ),
    .regfile_alu_we_dec_o            ( regfile_alu_we_dec_id     ),
    .regfile_alu_waddr_sel_o         ( regfile_alu_waddr_mux_sel ),

    // CSR control signals
    .csr_access_o                    ( csr_access                ),
    .csr_status_o                    ( csr_status                ),
    .csr_op_o                        ( csr_op                    ),
    .current_priv_lvl_i              ( current_priv_lvl_i        ),

    // Data bus interface
    .data_req_o                      ( data_req_id               ),
    .data_we_o                       ( data_we_id                ),
    .prepost_useincr_o               ( prepost_useincr           ),
    .data_type_o                     ( data_type_id              ),
    .data_sign_extension_o           ( data_sign_ext_id          ),
    .data_reg_offset_o               ( data_reg_offset_id        ),
    .data_load_event_o               ( data_load_event_id        ),

    // Atomic memory access
    .atop_o                          ( atop_id                   ),

    // hwloop signals
    .hwlp_we_o                       ( hwlp_we_int               ),
    .hwlp_target_mux_sel_o           ( hwlp_target_mux_sel       ),
    .hwlp_start_mux_sel_o            ( hwlp_start_mux_sel        ),
    .hwlp_cnt_mux_sel_o              ( hwlp_cnt_mux_sel          ),

    // debug mode
    .debug_mode_i                    ( debug_mode_o              ),
    .debug_wfi_no_sleep_i            ( debug_wfi_no_sleep        ),

    // jump/branches
    .ctrl_transfer_insn_in_dec_o     ( ctrl_transfer_insn_in_dec    ),
    .ctrl_transfer_insn_in_id_o      ( ctrl_transfer_insn_in_id     ),
    .ctrl_transfer_target_mux_sel_o  ( ctrl_transfer_target_mux_sel ),

    // HPM related control signals
    .mcounteren_i                    ( mcounteren_i              )

  );

  ////////////////////////////////////////////////////////////////////
  //    ____ ___  _   _ _____ ____   ___  _     _     _____ ____    //
  //   / ___/ _ \| \ | |_   _|  _ \ / _ \| |   | |   | ____|  _ \   //
  //  | |  | | | |  \| | | | | |_) | | | | |   | |   |  _| | |_) |  //
  //  | |__| |_| | |\  | | | |  _ <| |_| | |___| |___| |___|  _ <   //
  //   \____\___/|_| \_| |_| |_| \_\\___/|_____|_____|_____|_| \_\  //
  //                                                                //
  ////////////////////////////////////////////////////////////////////

  cv32e40p_controller
  #(
    .PULP_CLUSTER ( PULP_CLUSTER ),
    .PULP_XPULP   ( PULP_XPULP   )
  )
  controller_i
  (
    .clk                            ( clk                    ),         // Gated clock
    .clk_ungated_i                  ( clk_ungated_i          ),         // Ungated clock
    .rst_n                          ( rst_n                  ),

    .fetch_enable_i                 ( fetch_enable_i         ),
    .ctrl_busy_o                    ( ctrl_busy_o            ),
    .is_decoding_o                  ( is_decoding_o          ),
    .is_fetch_failed_i              ( is_fetch_failed_i      ),

    // decoder related signals
    .deassert_we_o                  ( deassert_we            ),

    .illegal_insn_i                 ( illegal_insn_dec       ),
    .ecall_insn_i                   ( ecall_insn_dec         ),
    .mret_insn_i                    ( mret_insn_dec          ),
    .uret_insn_i                    ( uret_insn_dec          ),

    .dret_insn_i                    ( dret_insn_dec          ),

    .mret_dec_i                     ( mret_dec               ),
    .uret_dec_i                     ( uret_dec               ),
    .dret_dec_i                     ( dret_dec               ),


    .wfi_i                          ( wfi_insn_dec           ),
    .ebrk_insn_i                    ( ebrk_insn              ),
    .fencei_insn_i                  ( fencei_insn_dec        ),
    .csr_status_i                   ( csr_status             ),

    .hwlp_mask_o                    ( hwlp_mask              ),

    // from IF/ID pipeline
    .instr_valid_i                  ( instr_valid_i          ),

    // from prefetcher
    .instr_req_o                    ( instr_req_o            ),

    // to prefetcher
    .pc_set_o                       ( pc_set_o               ),
    .pc_mux_o                       ( pc_mux_o               ),
    .exc_pc_mux_o                   ( exc_pc_mux_o           ),
    .exc_cause_o                    ( exc_cause_o            ),
    .trap_addr_mux_o                ( trap_addr_mux_o        ),

     // HWLoop signls
    .pc_id_i                        ( pc_id_i                ),
    .is_compressed_i                ( is_compressed_i        ),

    .hwlp_start_addr_i              ( hwlp_start_o           ),
    .hwlp_end_addr_i                ( hwlp_end_o             ),
    .hwlp_counter_i                 ( hwlp_cnt_o             ),
    .hwlp_dec_cnt_o                 ( hwlp_dec_cnt           ),

    .hwlp_jump_o                    ( hwlp_jump_o            ),
    .hwlp_targ_addr_o               ( hwlp_target_o          ),

    // LSU
    .data_req_ex_i                  ( data_req_ex_o          ),
    .data_we_ex_i                   ( data_we_ex_o           ),
    .data_misaligned_i              ( data_misaligned_i      ),
    .data_load_event_i              ( data_load_event_id     ),
    .data_err_i                     ( data_err_i             ),
    .data_err_ack_o                 ( data_err_ack_o         ),

    // ALU
    .mult_multicycle_i              ( mult_multicycle_i      ),

    // APU
    .apu_en_i                       ( apu_en                 ),
    .apu_read_dep_i                 ( apu_read_dep_i         ),
    .apu_write_dep_i                ( apu_write_dep_i        ),

    .apu_stall_o                    ( apu_stall              ),

    // jump/branch control
    .branch_taken_ex_i              ( branch_taken_ex        ),
    .ctrl_transfer_insn_in_id_i     ( ctrl_transfer_insn_in_id  ),
    .ctrl_transfer_insn_in_dec_i    ( ctrl_transfer_insn_in_dec ),

    // Interrupt Controller Signals
    .irq_pending_i                  ( irq_pending_i          ),
    .irq_req_ctrl_i                 ( irq_req_ctrl           ),
    .irq_sec_ctrl_i                 ( irq_sec_ctrl           ),
    .irq_id_ctrl_i                  ( irq_id_ctrl            ),
    .m_IE_i                         ( m_irq_enable_i         ),
    .u_IE_i                         ( u_irq_enable_i         ),
    .current_priv_lvl_i             ( current_priv_lvl_i     ),

    .irq_ack_o                      ( irq_ack_o              ),
    .irq_id_o                       ( irq_id_o               ),

    .exc_ack_o                      ( exc_ack                ),
    .exc_kill_o                     ( exc_kill               ),

    // Debug Signal
    .debug_mode_o                   ( debug_mode_o           ),
    .debug_cause_o                  ( debug_cause_o          ),
    .debug_csr_save_o               ( debug_csr_save_o       ),
    .debug_req_i                    ( debug_req_i            ),
    .debug_single_step_i            ( debug_single_step_i    ),
    .debug_ebreakm_i                ( debug_ebreakm_i        ),
    .debug_ebreaku_i                ( debug_ebreaku_i        ),
    .trigger_match_i                ( trigger_match_i        ),
    .debug_p_elw_no_sleep_o         ( debug_p_elw_no_sleep_o ),
    .debug_wfi_no_sleep_o           ( debug_wfi_no_sleep     ),

    // Wakeup Signal
    .wake_from_sleep_o              ( wake_from_sleep_o      ),

    // CSR Controller Signals
    .csr_save_cause_o               ( csr_save_cause_o       ),
    .csr_cause_o                    ( csr_cause_o            ),
    .csr_save_if_o                  ( csr_save_if_o          ),
    .csr_save_id_o                  ( csr_save_id_o          ),
    .csr_save_ex_o                  ( csr_save_ex_o          ),
    .csr_restore_mret_id_o          ( csr_restore_mret_id_o  ),
    .csr_restore_uret_id_o          ( csr_restore_uret_id_o  ),

    .csr_restore_dret_id_o          ( csr_restore_dret_id_o  ),

    .csr_irq_sec_o                  ( csr_irq_sec_o          ),

    // Write targets from ID
    .regfile_we_id_i                ( regfile_alu_we_dec_id  ),
    .regfile_alu_waddr_id_i         ( regfile_alu_waddr_id   ),

    // Forwarding signals from regfile
    .regfile_we_ex_i                ( regfile_we_ex_o        ),
    .regfile_waddr_ex_i             ( regfile_waddr_ex_o     ),
    .regfile_we_wb_i                ( regfile_we_wb_i        ),

    // regfile port 2
    .regfile_alu_we_fw_i            ( regfile_alu_we_fw_i    ),

    // Forwarding detection signals
    .reg_d_ex_is_reg_a_i            ( reg_d_ex_is_reg_a_id   ),
    .reg_d_ex_is_reg_b_i            ( reg_d_ex_is_reg_b_id   ),
    .reg_d_ex_is_reg_c_i            ( reg_d_ex_is_reg_c_id   ),
    .reg_d_wb_is_reg_a_i            ( reg_d_wb_is_reg_a_id   ),
    .reg_d_wb_is_reg_b_i            ( reg_d_wb_is_reg_b_id   ),
    .reg_d_wb_is_reg_c_i            ( reg_d_wb_is_reg_c_id   ),
    .reg_d_alu_is_reg_a_i           ( reg_d_alu_is_reg_a_id  ),
    .reg_d_alu_is_reg_b_i           ( reg_d_alu_is_reg_b_id  ),
    .reg_d_alu_is_reg_c_i           ( reg_d_alu_is_reg_c_id  ),

    // Forwarding signals
    .operand_a_fw_mux_sel_o         ( operand_a_fw_mux_sel   ),
    .operand_b_fw_mux_sel_o         ( operand_b_fw_mux_sel   ),
    .operand_c_fw_mux_sel_o         ( operand_c_fw_mux_sel   ),

    // Stall signals
    .halt_if_o                      ( halt_if                ),
    .halt_id_o                      ( halt_id                ),

    .misaligned_stall_o             ( misaligned_stall       ),
    .jr_stall_o                     ( jr_stall               ),
    .load_stall_o                   ( load_stall             ),

    .id_ready_i                     ( id_ready_o             ),
    .id_valid_i                     ( id_valid_o             ),

    .ex_valid_i                     ( ex_valid_i             ),

    .wb_ready_i                     ( wb_ready_i             ),

    // Performance Counters
    .perf_jump_o                    ( perf_jump_o            ),
    .perf_jr_stall_o                ( perf_jr_stall_o        ),
    .perf_ld_stall_o                ( perf_ld_stall_o        ),
    .perf_pipeline_stall_o          ( perf_pipeline_stall_o  )
  );


////////////////////////////////////////////////////////////////////////
//  _____      _       _____             _             _ _            //
// |_   _|    | |     /  __ \           | |           | | |           //
//   | | _ __ | |_    | /  \/ ___  _ __ | |_ _ __ ___ | | | ___ _ __  //
//   | || '_ \| __|   | |    / _ \| '_ \| __| '__/ _ \| | |/ _ \ '__| //
//  _| || | | | |_ _  | \__/\ (_) | | | | |_| | | (_) | | |  __/ |    //
//  \___/_| |_|\__(_)  \____/\___/|_| |_|\__|_|  \___/|_|_|\___|_|    //
//                                                                    //
////////////////////////////////////////////////////////////////////////

  cv32e40p_int_controller
  #(
    .PULP_SECURE(PULP_SECURE)
   )
  int_controller_i
  (
    .clk                  ( clk                ),
    .rst_n                ( rst_n              ),

    // to controller
    .irq_req_ctrl_o       ( irq_req_ctrl       ),
    .irq_sec_ctrl_o       ( irq_sec_ctrl       ),
    .irq_id_ctrl_o        ( irq_id_ctrl        ),

    .ctrl_ack_i           ( exc_ack            ),
    .ctrl_kill_i          ( exc_kill           ),

    // Interrupt signals
    .irq_pending_i        ( irq_pending_i      ),
    .irq_sec_i            ( irq_sec_i          ),
    .irq_id_i             ( irq_id_i           ),

    .m_IE_i               ( m_irq_enable_i     ),
    .u_IE_i               ( u_irq_enable_i     ),
    .current_priv_lvl_i   ( current_priv_lvl_i )

  );


  generate
  if (PULP_XPULP) begin : HWLOOP_REGS

    ///////////////////////////////////////////////
    //  _   ___        ___     ___   ___  ____   //
    // | | | \ \      / / |   / _ \ / _ \|  _ \  //
    // | |_| |\ \ /\ / /| |  | | | | | | | |_) | //
    // |  _  | \ V  V / | |__| |_| | |_| |  __/  //
    // |_| |_|  \_/\_/  |_____\___/ \___/|_|     //
    //                                           //
    ///////////////////////////////////////////////


      cv32e40p_hwloop_regs
      #(
        .N_REGS ( N_HWLP )
      )
      hwloop_regs_i
      (
        .clk                   ( clk                     ),
        .rst_n                 ( rst_n                   ),

        // from ID
        .hwlp_start_data_i     ( hwlp_start              ),
        .hwlp_end_data_i       ( hwlp_end                ),
        .hwlp_cnt_data_i       ( hwlp_cnt                ),
        .hwlp_we_i             ( hwlp_we                 ),
        .hwlp_regid_i          ( hwlp_regid              ),

        // from controller
        .valid_i               ( hwlp_valid              ),

        // to hwloop controller
        .hwlp_start_addr_o     ( hwlp_start_o            ),
        .hwlp_end_addr_o       ( hwlp_end_o              ),
        .hwlp_counter_o        ( hwlp_cnt_o              ),

        // from hwloop controller
        .hwlp_dec_cnt_i        ( hwlp_dec_cnt            )
      );

      assign hwlp_valid     = instr_valid_i & clear_instr_valid_o;

      // hwloop register id
      assign hwlp_regid_int = instr[7];   // rd contains hwloop register id

      // hwloop target mux
      always_comb begin
        case (hwlp_target_mux_sel)
          1'b0: hwlp_target = pc_id_i + {imm_iz_type[30:0], 1'b0};
          1'b1: hwlp_target = pc_id_i + {imm_z_type[30:0], 1'b0};
        endcase
      end

      // hwloop start mux
      always_comb begin
        case (hwlp_start_mux_sel)
          1'b0: hwlp_start_int = hwlp_target;   // for PC + I imm
          1'b1: hwlp_start_int = pc_id_i+4;       // for next PC
        endcase
      end


      // hwloop cnt mux
      always_comb begin : hwlp_cnt_mux
        case (hwlp_cnt_mux_sel)
          1'b0: hwlp_cnt_int = imm_iz_type;
          1'b1: hwlp_cnt_int = operand_a_fw_id;
        endcase;
      end

      /*
        when hwlp_mask is 1, the controller is about to take an interrupt
        the xEPC is going to have the hwloop instruction PC, therefore, do not update the
        hwloop registers to make clear that the instruction hasn't been executed.
        Although it may not be a HW bugs causing uninteded behaviours,
        it helps verifications processes when checking the hwloop regs
      */
      assign hwlp_we_masked = hwlp_we_int & ~{3{hwlp_mask}} & {3{id_ready_o}};

      // multiplex between access from instructions and access via CSR registers
      assign hwlp_start = hwlp_we_masked[0] ? hwlp_start_int : csr_hwlp_data_i;
      assign hwlp_end   = hwlp_we_masked[1] ? hwlp_target    : csr_hwlp_data_i;
      assign hwlp_cnt   = hwlp_we_masked[2] ? hwlp_cnt_int   : csr_hwlp_data_i;
      assign hwlp_regid = (|hwlp_we_masked) ? hwlp_regid_int : csr_hwlp_regid_i;
      assign hwlp_we    = (|hwlp_we_masked) ? hwlp_we_masked : csr_hwlp_we_i;



  end else begin

    assign hwlp_start_o   = 'b0;
    assign hwlp_end_o     = 'b0;
    assign hwlp_cnt_o     = 'b0;
    assign hwlp_valid     = 'b0;
    assign hwlp_regid_int = 'b0;
    assign hwlp_target    = 'b0;
    assign hwlp_start_int = 'b0;
    assign hwlp_cnt_int   = 'b0;
    assign hwlp_we_masked = 'b0;
    assign hwlp_start     = 'b0;
    assign hwlp_end       = 'b0;
    assign hwlp_cnt       = 'b0;
    assign hwlp_regid     = 'b0;
    assign hwlp_we        = 'b0;

  end

  endgenerate


  /////////////////////////////////////////////////////////////////////////////////
  //   ___ ____        _______  __  ____ ___ ____  _____ _     ___ _   _ _____   //
  //  |_ _|  _ \      | ____\ \/ / |  _ \_ _|  _ \| ____| |   |_ _| \ | | ____|  //
  //   | || | | |_____|  _|  \  /  | |_) | || |_) |  _| | |    | ||  \| |  _|    //
  //   | || |_| |_____| |___ /  \  |  __/| ||  __/| |___| |___ | || |\  | |___   //
  //  |___|____/      |_____/_/\_\ |_|  |___|_|   |_____|_____|___|_| \_|_____|  //
  //                                                                             //
  /////////////////////////////////////////////////////////////////////////////////

  always_ff @(posedge clk, negedge rst_n)
  begin : ID_EX_PIPE_REGISTERS
    if (rst_n == 1'b0)
    begin
      alu_en_ex_o                 <= '0;
      alu_operator_ex_o           <= ALU_SLTU;
      alu_operand_a_ex_o          <= '0;
      alu_operand_b_ex_o          <= '0;
      alu_operand_c_ex_o          <= '0;
      bmask_a_ex_o                <= '0;
      bmask_b_ex_o                <= '0;
      imm_vec_ext_ex_o            <= '0;
      alu_vec_mode_ex_o           <= '0;
      alu_clpx_shift_ex_o         <= 2'b0;
      alu_is_clpx_ex_o            <= 1'b0;
      alu_is_subrot_ex_o          <= 1'b0;

      mult_operator_ex_o          <= '0;
      mult_operand_a_ex_o         <= '0;
      mult_operand_b_ex_o         <= '0;
      mult_operand_c_ex_o         <= '0;
      mult_en_ex_o                <= 1'b0;
      mult_sel_subword_ex_o       <= 1'b0;
      mult_signed_mode_ex_o       <= 2'b00;
      mult_imm_ex_o               <= '0;

      mult_dot_op_a_ex_o          <= '0;
      mult_dot_op_b_ex_o          <= '0;
      mult_dot_op_c_ex_o          <= '0;
      mult_dot_signed_ex_o        <= '0;
      mult_is_clpx_ex_o           <= 1'b0;
      mult_clpx_shift_ex_o        <= 2'b0;
      mult_clpx_img_ex_o          <= 1'b0;

      apu_en_ex_o                 <= '0;
      apu_type_ex_o               <= '0;
      apu_op_ex_o                 <= '0;
      apu_lat_ex_o                <= '0;
      apu_operands_ex_o[0]        <= '0;
      apu_operands_ex_o[1]        <= '0;
      apu_operands_ex_o[2]        <= '0;
      apu_flags_ex_o              <= '0;
      apu_waddr_ex_o              <= '0;


      regfile_waddr_ex_o          <= 6'b0;
      regfile_we_ex_o             <= 1'b0;

      regfile_alu_waddr_ex_o      <= 6'b0;
      regfile_alu_we_ex_o         <= 1'b0;
      prepost_useincr_ex_o        <= 1'b0;

      csr_access_ex_o             <= 1'b0;
      csr_op_ex_o                 <= CSR_OP_READ;

      data_we_ex_o                <= 1'b0;
      data_type_ex_o              <= 2'b0;
      data_sign_ext_ex_o          <= 2'b0;
      data_reg_offset_ex_o        <= 2'b0;
      data_req_ex_o               <= 1'b0;
      data_load_event_ex_o        <= 1'b0;
      atop_ex_o                   <= 5'b0;

      data_misaligned_ex_o        <= 1'b0;

      pc_ex_o                     <= '0;

      branch_in_ex_o              <= 1'b0;

    end
    else if (data_misaligned_i) begin
      // misaligned data access case
      if (ex_ready_i)
      begin // misaligned access case, only unstall alu operands

        // if we are using post increments, then we have to use the
        // original value of the register for the second memory access
        // => keep it stalled
        if (prepost_useincr_ex_o == 1'b1)
        begin
          alu_operand_a_ex_o        <= alu_operand_a;
        end

        alu_operand_b_ex_o          <= alu_operand_b;
        regfile_alu_we_ex_o         <= regfile_alu_we_id;
        prepost_useincr_ex_o        <= prepost_useincr;

        data_misaligned_ex_o        <= 1'b1;
      end
    end else if (mult_multicycle_i) begin
      mult_operand_c_ex_o <= alu_operand_c;
    end
    else begin
      // normal pipeline unstall case

      if (id_valid_o)
      begin // unstall the whole pipeline

        alu_en_ex_o                 <= alu_en | branch_taken_ex;
        if (alu_en | branch_taken_ex)
        begin
          //this prevents divisions or multicycle instructions to keep the EX stage busy
          alu_operator_ex_o           <= branch_taken_ex ? ALU_SLTU : alu_operator;
          if(~branch_taken_ex) begin
            alu_operand_a_ex_o        <= alu_operand_a;
            alu_operand_b_ex_o        <= alu_operand_b;
            alu_operand_c_ex_o        <= alu_operand_c;
            bmask_a_ex_o              <= bmask_a_id;
            bmask_b_ex_o              <= bmask_b_id;
            imm_vec_ext_ex_o          <= imm_vec_ext_id;
            alu_vec_mode_ex_o         <= alu_vec_mode;
            alu_is_clpx_ex_o          <= is_clpx;
            alu_clpx_shift_ex_o       <= instr[14:13];
            alu_is_subrot_ex_o        <= is_subrot;
          end
        end

        mult_en_ex_o                <= mult_en;
        if (mult_int_en) begin
          mult_operator_ex_o        <= mult_operator;
          mult_sel_subword_ex_o     <= mult_sel_subword;
          mult_signed_mode_ex_o     <= mult_signed_mode;
          mult_operand_a_ex_o       <= alu_operand_a;
          mult_operand_b_ex_o       <= alu_operand_b;
          mult_operand_c_ex_o       <= alu_operand_c;
          mult_imm_ex_o             <= mult_imm_id;
        end
        if (mult_dot_en) begin
          mult_operator_ex_o        <= mult_operator;
          mult_dot_signed_ex_o      <= mult_dot_signed;
          mult_dot_op_a_ex_o        <= alu_operand_a;
          mult_dot_op_b_ex_o        <= alu_operand_b;
          mult_dot_op_c_ex_o        <= alu_operand_c;
          mult_is_clpx_ex_o         <= is_clpx;
          mult_clpx_shift_ex_o      <= instr[14:13];
          mult_clpx_img_ex_o        <= instr[25];
        end

        // APU pipeline
        apu_en_ex_o                 <= apu_en;
        if (apu_en) begin
          apu_type_ex_o             <= apu_type;
          apu_op_ex_o               <= apu_op;
          apu_lat_ex_o              <= apu_lat;
          apu_operands_ex_o         <= apu_operands;
          apu_flags_ex_o            <= apu_flags;
          apu_waddr_ex_o            <= apu_waddr;
        end

        regfile_we_ex_o             <= regfile_we_id;
        if (regfile_we_id) begin
          regfile_waddr_ex_o        <= regfile_waddr_id;
        end

        regfile_alu_we_ex_o         <= regfile_alu_we_id;
        if (regfile_alu_we_id) begin
          regfile_alu_waddr_ex_o    <= regfile_alu_waddr_id;
        end

        prepost_useincr_ex_o        <= prepost_useincr;

        csr_access_ex_o             <= csr_access;
        csr_op_ex_o                 <= csr_op;

        data_req_ex_o               <= data_req_id;
        if (data_req_id)
        begin // only needed for LSU when there is an active request
          data_we_ex_o              <= data_we_id;
          data_type_ex_o            <= data_type_id;
          data_sign_ext_ex_o        <= data_sign_ext_id;
          data_reg_offset_ex_o      <= data_reg_offset_id;
          data_load_event_ex_o      <= data_load_event_id;
          atop_ex_o                 <= atop_id;
        end else begin
          data_load_event_ex_o      <= 1'b0;
        end

        data_misaligned_ex_o        <= 1'b0;

        if ((ctrl_transfer_insn_in_id == BRANCH_COND) || data_req_id) begin
          pc_ex_o                   <= pc_id_i;
        end

        branch_in_ex_o              <= ctrl_transfer_insn_in_id == BRANCH_COND;
      end else if(ex_ready_i) begin
        // EX stage is ready but we don't have a new instruction for it,
        // so we set all write enables to 0, but unstall the pipe

        regfile_we_ex_o             <= 1'b0;

        regfile_alu_we_ex_o         <= 1'b0;

        csr_op_ex_o                 <= CSR_OP_READ;

        data_req_ex_o               <= 1'b0;

        data_load_event_ex_o        <= 1'b0;

        data_misaligned_ex_o        <= 1'b0;

        branch_in_ex_o              <= 1'b0;

        apu_en_ex_o                 <= 1'b0;

        alu_operator_ex_o           <= ALU_SLTU;

        mult_en_ex_o                <= 1'b0;

        alu_en_ex_o                 <= 1'b1;

      end else if (csr_access_ex_o) begin
       //In the EX stage there was a CSR access, to avoid multiple
       //writes to the RF, disable regfile_alu_we_ex_o.
       //Not doing it can overwrite the RF file with the currennt CSR value rather than the old one
       regfile_alu_we_ex_o         <= 1'b0;
      end
    end
  end


  // stall control
  assign id_ready_o = ((~misaligned_stall) & (~jr_stall) & (~load_stall) & (~apu_stall) & (~csr_apu_stall) & ex_ready_i);
  assign id_valid_o = (~halt_id) & id_ready_o;
  assign halt_if_o  = halt_if;


  //----------------------------------------------------------------------------
  // Assertions
  //----------------------------------------------------------------------------
  `ifdef CV32E40P_ASSERT_ON

    always_comb begin
      if (FPU==1 && SHARED_FP!=1) begin
        assert (APU_NDSFLAGS_CPU >= C_RM+2*C_FPNEW_FMTBITS+C_FPNEW_IFMTBITS)
          else $error("[apu] APU_NDSFLAGS_CPU APU flagbits is smaller than %0d", C_RM+2*C_FPNEW_FMTBITS+C_FPNEW_IFMTBITS);
      end
    end

    // make sure that branch decision is valid when jumping
    assert property (
      @(posedge clk) (branch_in_ex_o) |-> (branch_decision_i !== 1'bx) ) else begin $display("%t, Branch decision is X in module %m", $time); $stop; end

    // the instruction delivered to the ID stage should always be valid
    assert property (
      @(posedge clk) (instr_valid_i & (~illegal_c_insn_i)) |-> (!$isunknown(instr)) ) else $display("%t, Instruction is valid, but has at least one X", $time);

    generate
    if (!A_EXTENSION) begin

      // Check that A extension opcodes are decoded as illegal when A extension not enabled
      property p_illegal_0;
         @(posedge clk) disable iff (!rst_n) (instr[6:0] == OPCODE_AMO) |-> (illegal_insn_dec == 'b1);
      endproperty

      a_illegal_0 : assert property(p_illegal_0);

    end
    endgenerate

    generate
    if (!PULP_XPULP) begin

      // Check that PULP extension opcodes are decoded as illegal when PULP extension is not enabled
      property p_illegal_1;
         @(posedge clk) disable iff (!rst_n) ((instr[6:0] == OPCODE_LOAD_POST) || (instr[6:0] == OPCODE_STORE_POST) || (instr[6:0] == OPCODE_PULP_OP) ||
                                              (instr[6:0] == OPCODE_HWLOOP) || (instr[6:0] == OPCODE_VECOP)) |-> (illegal_insn_dec == 'b1);
      endproperty

      a_illegal_1 : assert property(p_illegal_1);

      // Check that certain ALU operations are not used when PULP extension is not enabled
      property p_alu_op;
         @(posedge clk) disable iff (!rst_n) (1'b1) |-> ( (alu_operator != ALU_ADDU ) && (alu_operator != ALU_SUBU ) &&
                                                           (alu_operator != ALU_ADDR ) && (alu_operator != ALU_SUBR ) &&
                                                           (alu_operator != ALU_ADDUR) && (alu_operator != ALU_SUBUR) &&
                                                           (alu_operator != ALU_ROR) && (alu_operator != ALU_BEXT) &&
                                                           (alu_operator != ALU_BEXTU) && (alu_operator != ALU_BINS) &&
                                                           (alu_operator != ALU_BCLR) && (alu_operator != ALU_BSET) &&
                                                           (alu_operator != ALU_BREV) && (alu_operator != ALU_FF1) &&
                                                           (alu_operator != ALU_FL1) && (alu_operator != ALU_CNT) &&
                                                           (alu_operator != ALU_CLB) && (alu_operator != ALU_EXTS) &&
                                                           (alu_operator != ALU_EXT) && (alu_operator != ALU_LES) &&
                                                           (alu_operator != ALU_LEU) && (alu_operator != ALU_GTS) &&
                                                           (alu_operator != ALU_GTU) && (alu_operator != ALU_SLETS) &&
                                                           (alu_operator != ALU_SLETU) && (alu_operator != ALU_ABS) &&
                                                           (alu_operator != ALU_CLIP) && (alu_operator != ALU_CLIPU) &&
                                                           (alu_operator != ALU_INS) && (alu_operator != ALU_MIN) &&
                                                           (alu_operator != ALU_MINU) && (alu_operator != ALU_MAX) &&
                                                           (alu_operator != ALU_MAXU) && (alu_operator != ALU_SHUF) &&
                                                           (alu_operator != ALU_SHUF2) && (alu_operator != ALU_PCKLO) &&
                                                           (alu_operator != ALU_PCKHI) );
      endproperty

      a_alu_op : assert property(p_alu_op);

      // Check that certain vector modes are not used when PULP extension is not enabled
      property p_vector_mode;
         @(posedge clk) disable iff (!rst_n) (1'b1) |-> ( (alu_vec_mode != VEC_MODE8 ) && (alu_vec_mode != VEC_MODE16 ) );
      endproperty

      a_vector_mode : assert property(p_vector_mode);

      // Check that certain multiplier operations are not used when PULP extension is not enabled
      property p_mul_op;
         @(posedge clk) disable iff (!rst_n) (mult_int_en == 1'b1) |-> ( (mult_operator != MUL_MSU32) && (mult_operator != MUL_I) &&
                                                                         (mult_operator != MUL_IR) && (mult_operator != MUL_DOT8) &&
                                                                         (mult_operator != MUL_DOT16) );
      endproperty

      a_mul_op : assert property(p_mul_op);

    end
    endgenerate

  `endif

endmodule // cv32e40p_id_stage<|MERGE_RESOLUTION|>--- conflicted
+++ resolved
@@ -291,12 +291,7 @@
   logic        jr_stall;
   logic        load_stall;
   logic        csr_apu_stall;
-<<<<<<< HEAD
-  logic        hwloop_mask;
-=======
-  logic        instr_multicycle;
   logic        hwlp_mask;
->>>>>>> 023558a9
   logic        halt_id;
   logic        halt_if;
 
@@ -419,7 +414,7 @@
   logic                   hwlp_start_mux_sel;
   logic                   hwlp_cnt_mux_sel;
 
-  logic            [31:0] hwlp_target, hwlp_target_pc;
+  logic            [31:0] hwlp_target;
   logic            [31:0] hwlp_start, hwlp_start_int;
   logic            [31:0] hwlp_end;
   logic            [31:0] hwlp_cnt, hwlp_cnt_int;
