// Copyright 2018 ETH Zurich and University of Bologna.
// Copyright and related rights are licensed under the Solderpad Hardware
// License, Version 0.51 (the "License"); you may not use this file except in
// compliance with the License.  You may obtain a copy of the License at
// http://solderpad.org/licenses/SHL-0.51. Unless required by applicable law
// or agreed to in writing, software, hardware and materials distributed under
// this License is distributed on an "AS IS" BASIS, WITHOUT WARRANTIES OR
// CONDITIONS OF ANY KIND, either express or implied. See the License for the
// specific language governing permissions and limitations under the License.

////////////////////////////////////////////////////////////////////////////////
// Engineer:       Matthias Baer - baermatt@student.ethz.ch                   //
//                                                                            //
// Additional contributions by:                                               //
//                 Igor Loi - igor.loi@unibo.it                               //
//                 Andreas Traber - atraber@student.ethz.ch                   //
//                 Sven Stucki - svstucki@student.ethz.ch                     //
//                 Michael Gautschi - gautschi@iis.ee.ethz.ch                 //
//                 Davide Schiavone - pschiavo@iis.ee.ethz.ch                 //
//                                                                            //
// Design Name:    Top level module                                           //
// Project Name:   RI5CY                                                      //
// Language:       SystemVerilog                                              //
//                                                                            //
// Description:    Top level module of the RISC-V core.                       //
//                 added APU, FPU parameter to include the APU_dispatcher     //
//                 and the FPU                                                //
//                                                                            //
////////////////////////////////////////////////////////////////////////////////

import cv32e40p_apu_core_package::*;

`include "cv32e40p_config.sv"

import cv32e40p_defines::*;

module cv32e40p_core
#(
  parameter PULP_XPULP          =  1,                   // PULP ISA Extension (incl. custom CSRs and hardware loop, excl. p.elw) !!! HARDWARE LOOP IS NOT OPERATIONAL YET !!!
  parameter PULP_CLUSTER        =  0,                   // PULP Cluster interface (incl. p.elw)
  parameter FPU                 =  0,                   // Floating Point Unit (interfaced via APU interface)
  parameter PULP_ZFINX          =  0,                   // Float-in-General Purpose registers
  parameter NUM_MHPMCOUNTERS    =  1
)
(
  // Clock and Reset
  input  logic        clk_i,
  input  logic        rst_ni,

  input  logic        pulp_clock_en_i,                  // PULP clock enable (only used if PULP_CLUSTER = 1)
  input  logic        scan_cg_en_i,                     // Enable all clock gates for testing

  // Core ID, Cluster ID, debug mode halt address and boot address are considered more or less static
  input  logic [31:0] boot_addr_i,
  input  logic [31:0] dm_halt_addr_i,
  input  logic [31:0] hart_id_i,

  // Instruction memory interface
  output logic        instr_req_o,
  input  logic        instr_gnt_i,
  input  logic        instr_rvalid_i,
  output logic [31:0] instr_addr_o,
  input  logic [31:0] instr_rdata_i,

  // Data memory interface
  output logic        data_req_o,
  input  logic        data_gnt_i,
  input  logic        data_rvalid_i,
  output logic        data_we_o,
  output logic [3:0]  data_be_o,
  output logic [31:0] data_addr_o,
  output logic [31:0] data_wdata_o,
  input  logic [31:0] data_rdata_i,

  // apu-interconnect
  // handshake signals
  output logic                           apu_master_req_o,
  output logic                           apu_master_ready_o,
  input logic                            apu_master_gnt_i,
  // request channel
  output logic [APU_NARGS_CPU-1:0][31:0] apu_master_operands_o,
  output logic [APU_WOP_CPU-1:0]         apu_master_op_o,
  output logic [WAPUTYPE-1:0]            apu_master_type_o,
  output logic [APU_NDSFLAGS_CPU-1:0]    apu_master_flags_o,
  // response channel
  input logic                            apu_master_valid_i,
  input logic [31:0]                     apu_master_result_i,
  input logic [APU_NUSFLAGS_CPU-1:0]     apu_master_flags_i,

  // Interrupt inputs
  input  logic [31:0] irq_i,                    // CLINT interrupts + CLINT extension interrupts
  output logic        irq_ack_o,
  output logic [4:0]  irq_id_o,

  // Debug Interface
  input  logic        debug_req_i,


  // CPU Control Signals
  input  logic        fetch_enable_i,
  output logic        core_sleep_o
);

  // Unused parameters and signals (left in code for future design extensions)
  localparam INSTR_RDATA_WIDTH   = 32;
  localparam PULP_SECURE         =  0;
  localparam N_PMP_ENTRIES       = 16;
  localparam USE_PMP             =  0;          // if PULP_SECURE is 1, you can still not use the PMP
  localparam A_EXTENSION         =  0;
  localparam FP_DIVSQRT          =  FPU;
  localparam SHARED_FP           =  0;
  localparam SHARED_DSP_MULT     =  0;
  localparam SHARED_INT_MULT     =  0;
  localparam SHARED_INT_DIV      =  0;
  localparam SHARED_FP_DIVSQRT   =  0;
  localparam DEBUG_TRIGGER_EN    =  1;

  // PULP bus interface behavior
  // If enabled will allow non-stable address phase signals during waited instructions requests and
  // will re-introduce combinatorial paths from instr_rvalid_i to instr_req_o and from from data_rvalid_i 
  // to data_req_o 
  localparam PULP_OBI            = 0;

  // Unused signals related to above unused parameters
  // Left in code (with their original _i, _o postfixes) for future design extensions;
  // these used to be former inputs/outputs of RI5CY

  logic [5:0]                     data_atop_o;  // atomic operation, only active if parameter `A_EXTENSION != 0`
  logic                           irq_sec_i;
  logic                           sec_lvl_o;

  localparam N_HWLP      = 2;
  localparam N_HWLP_BITS = $clog2(N_HWLP);
  localparam APU         = ((SHARED_DSP_MULT==1) | (SHARED_INT_DIV==1) | (FPU==1)) ? 1 : 0;


  // IF/ID signals
  logic              is_hwlp_id;
  logic [N_HWLP-1:0] hwlp_dec_cnt_id;
  logic              instr_valid_id;
  logic [31:0]       instr_rdata_id;    // Instruction sampled inside IF stage
  logic              is_compressed_id;
  logic              is_fetch_failed_id;
  logic              illegal_c_insn_id; // Illegal compressed instruction sent to ID stage
  logic [31:0]       pc_if;             // Program counter in IF stage
  logic [31:0]       pc_id;             // Program counter in ID stage

  logic              clear_instr_valid;
  logic              pc_set;
  logic [2:0]        pc_mux_id;     // Mux selector for next PC
  logic [2:0]        exc_pc_mux_id; // Mux selector for exception PC
  logic [4:0]        m_exc_vec_pc_mux_id; // Mux selector for vectored IRQ PC
  logic [4:0]        u_exc_vec_pc_mux_id; // Mux selector for vectored IRQ PC
  logic [4:0]        exc_cause;
  logic [1:0]        trap_addr_mux;

  // ID performance counter signals
  logic        is_decoding;

  logic        useincr_addr_ex;   // Active when post increment
  logic        data_misaligned;

  logic        mult_multicycle;

  // Jump and branch target and decision (EX->IF)
  logic [31:0] jump_target_id, jump_target_ex;
  logic        branch_in_ex;
  logic        branch_decision;

  logic        ctrl_busy;
  logic        if_busy;
  logic        lsu_busy;
  logic        apu_busy;

  logic [31:0] pc_ex; // PC of last executed branch or p.elw

  // ALU Control
  logic        alu_en_ex;
  logic [ALU_OP_WIDTH-1:0] alu_operator_ex;
  logic [31:0] alu_operand_a_ex;
  logic [31:0] alu_operand_b_ex;
  logic [31:0] alu_operand_c_ex;
  logic [ 4:0] bmask_a_ex;
  logic [ 4:0] bmask_b_ex;
  logic [ 1:0] imm_vec_ext_ex;
  logic [ 1:0] alu_vec_mode_ex;
  logic        alu_is_clpx_ex, alu_is_subrot_ex;
  logic [ 1:0] alu_clpx_shift_ex;

  // Multiplier Control
  logic [ 2:0] mult_operator_ex;
  logic [31:0] mult_operand_a_ex;
  logic [31:0] mult_operand_b_ex;
  logic [31:0] mult_operand_c_ex;
  logic        mult_en_ex;
  logic        mult_sel_subword_ex;
  logic [ 1:0] mult_signed_mode_ex;
  logic [ 4:0] mult_imm_ex;
  logic [31:0] mult_dot_op_a_ex;
  logic [31:0] mult_dot_op_b_ex;
  logic [31:0] mult_dot_op_c_ex;
  logic [ 1:0] mult_dot_signed_ex;
  logic        mult_is_clpx_ex;
  logic [ 1:0] mult_clpx_shift_ex;
  logic        mult_clpx_img_ex;

  // FPU
  logic [C_PC-1:0]            fprec_csr;
  logic [C_RM-1:0]            frm_csr;
  logic [C_FFLAG-1:0]         fflags;
  logic [C_FFLAG-1:0]         fflags_csr;
  logic                       fflags_we;

  // APU
  logic                        apu_en_ex;
  logic [WAPUTYPE-1:0]         apu_type_ex;
  logic [APU_NDSFLAGS_CPU-1:0] apu_flags_ex;
  logic [APU_WOP_CPU-1:0]      apu_op_ex;
  logic [1:0]                  apu_lat_ex;
  logic [APU_NARGS_CPU-1:0][31:0]                 apu_operands_ex;
  logic [5:0]                  apu_waddr_ex;

  logic [2:0][5:0]             apu_read_regs;
  logic [2:0]                  apu_read_regs_valid;
  logic                        apu_read_dep;
  logic [1:0][5:0]             apu_write_regs;
  logic [1:0]                  apu_write_regs_valid;
  logic                        apu_write_dep;

  logic                        perf_apu_type;
  logic                        perf_apu_cont;
  logic                        perf_apu_dep;
  logic                        perf_apu_wb;

  // Register Write Control
  logic [5:0]  regfile_waddr_ex;
  logic        regfile_we_ex;
  logic [5:0]  regfile_waddr_fw_wb_o;        // From WB to ID
  logic        regfile_we_wb;
  logic [31:0] regfile_wdata;

  logic [5:0]  regfile_alu_waddr_ex;
  logic        regfile_alu_we_ex;

  logic [5:0]  regfile_alu_waddr_fw;
  logic        regfile_alu_we_fw;
  logic [31:0] regfile_alu_wdata_fw;

  // CSR control
  logic        csr_access_ex;
  logic [1:0]  csr_op_ex;
  logic [23:0] mtvec, utvec;
  logic [1:0]  mtvec_mode;
  logic [1:0]  utvec_mode;

  logic        csr_access;
  logic [1:0]  csr_op;
  csr_num_e    csr_addr;
  csr_num_e    csr_addr_int;
  logic [31:0] csr_rdata;
  logic [31:0] csr_wdata;
  PrivLvl_t    current_priv_lvl;

  // Data Memory Control:  From ID stage (id-ex pipe) <--> load store unit
  logic        data_we_ex;
  logic [5:0]  data_atop_ex;
  logic [1:0]  data_type_ex;
  logic [1:0]  data_sign_ext_ex;
  logic [1:0]  data_reg_offset_ex;
  logic        data_req_ex;
  logic        data_load_event_ex;
  logic        data_misaligned_ex;

  logic        p_elw_start;             // Start of p.elw load (when data_req_o is sent)
  logic        p_elw_finish;            // Finish of p.elw load (when data_rvalid_i is received)

  logic [31:0] lsu_rdata;

  // stall control
  logic        halt_if;
  logic        id_ready;
  logic        ex_ready;

  logic        id_valid;
  logic        ex_valid;
  logic        wb_valid;

  logic        lsu_ready_ex;
  logic        lsu_ready_wb;

  logic        apu_ready_wb;

  // Signals between instruction core interface and pipe (if and id stages)
  logic        instr_req_int;    // Id stage asserts a req to instruction core interface

  // Interrupts
  logic        m_irq_enable, u_irq_enable;
  logic        csr_irq_sec;
  logic [31:0] mepc, uepc, depc;

  logic        csr_save_cause;
  logic        csr_save_if;
  logic        csr_save_id;
  logic        csr_save_ex;
  logic [5:0]  csr_cause;
  logic        csr_restore_mret_id;
  logic        csr_restore_uret_id;

  logic        csr_restore_dret_id;

  // debug mode and dcsr configuration
  logic        debug_mode;
  logic [2:0]  debug_cause;
  logic        debug_csr_save;
  logic        debug_single_step;
  logic        debug_ebreakm;
  logic        debug_ebreaku;
  logic        trigger_match;
  logic        debug_p_elw_no_sleep;

  // Hardware loop controller signals
  logic [N_HWLP-1:0] [31:0] hwlp_start;
  logic [N_HWLP-1:0] [31:0] hwlp_end;
  logic [N_HWLP-1:0] [31:0] hwlp_cnt;

  // used to write from CS registers to hardware loop registers
  logic   [N_HWLP_BITS-1:0] csr_hwlp_regid;
  logic               [2:0] csr_hwlp_we;
  logic              [31:0] csr_hwlp_data;

  // Performance Counters
  logic        perf_imiss;
  logic        perf_jump;
  logic        perf_jr_stall;
  logic        perf_ld_stall;
  logic        perf_pipeline_stall;

  // Wake signal
  logic        wake_from_sleep;

  // PMP signals
  logic  [N_PMP_ENTRIES-1:0] [31:0] pmp_addr;
  logic  [N_PMP_ENTRIES-1:0] [7:0]  pmp_cfg;

  logic                             data_req_pmp;
  logic [31:0]                      data_addr_pmp;
  logic                             data_gnt_pmp;
  logic                             data_err_pmp;
  logic                             data_err_ack;
  logic                             instr_req_pmp;
  logic                             instr_gnt_pmp;
  logic [31:0]                      instr_addr_pmp;
  logic                             instr_err_pmp;

  // interrupt signals
  logic        irq_pending;
  logic [4:0]  irq_id;

  //Simchecker signal
  logic is_interrupt;
  assign is_interrupt = (pc_mux_id == PC_EXCEPTION) && (exc_pc_mux_id == EXC_PC_IRQ);
  assign m_exc_vec_pc_mux_id = (mtvec_mode == 2'b0) ? 5'h0 : exc_cause;
  assign u_exc_vec_pc_mux_id = (utvec_mode == 2'b0) ? 5'h0 : exc_cause;

  // PULP_SECURE == 0
  assign irq_sec_i = 1'b0;

  // APU master signals
   generate
      if ( SHARED_FP ) begin
         assign apu_master_type_o  = apu_type_ex;
         assign apu_master_flags_o = apu_flags_ex;
         assign fflags_csr         = apu_master_flags_i;
      end
      else begin
         assign apu_master_type_o  = '0;
         assign apu_master_flags_o = '0;
         assign fflags_csr         = fflags;
      end
   endgenerate

`ifdef APU_TRACE

   int         apu_trace;
   string      fn;
   string      apu_waddr_trace;


   // open/close output file for writing
   initial
     begin
        wait(rst_ni == 1'b1);
        // hart_id_i[10:5] and hart_id_i[3:0] mean cluster_id and core_id in PULP
        $sformat(fn, "apu_trace_core_%h_%h.log", hart_id_i[10:5], hart_id_i[3:0]);
        $display("[APU_TRACER] Output filename is: %s", fn);
        apu_trace = $fopen(fn, "w");
        $fwrite(apu_trace, "time       register \tresult\n");

        while(1) begin

           @(negedge clk_i);
           if (ex_stage_i.apu_valid == 1'b1) begin
              if (ex_stage_i.apu_waddr>31)
                $sformat(apu_waddr_trace, "f%d",ex_stage_i.apu_waddr[4:0]);
              else
                $sformat(apu_waddr_trace, "x%d",ex_stage_i.apu_waddr[4:0]);
              $fwrite(apu_trace, "%t %s \t\t%h\n", $time, apu_waddr_trace, ex_stage_i.apu_result);
           end
        end

   end

   final
     begin
        $fclose(apu_trace);
     end
`endif

  //////////////////////////////////////////////////////////////////////////////////////////////
  //   ____ _            _      __  __                                                   _    //
  //  / ___| | ___   ___| | __ |  \/  | __ _ _ __   __ _  __ _  ___ _ __ ___   ___ _ __ | |_  //
  // | |   | |/ _ \ / __| |/ / | |\/| |/ _` | '_ \ / _` |/ _` |/ _ \ '_ ` _ \ / _ \ '_ \| __| //
  // | |___| | (_) | (__|   <  | |  | | (_| | | | | (_| | (_| |  __/ | | | | |  __/ | | | |_  //
  //  \____|_|\___/ \___|_|\_\ |_|  |_|\__,_|_| |_|\__,_|\__, |\___|_| |_| |_|\___|_| |_|\__| //
  //                                                     |___/                                //
  //////////////////////////////////////////////////////////////////////////////////////////////

  logic        clk;
  logic        fetch_enable;

  cv32e40p_sleep_unit
  #(
    .PULP_CLUSTER               ( PULP_CLUSTER         ) 
  )
  sleep_unit_i
  (
    // Clock, reset interface
    .clk_i                      ( clk_i                ),       // Only RTL usage of clk_i
    .rst_n                      ( rst_ni               ),
    .clk_o                      ( clk                  ),       // Rest of design uses this gated clock
    .scan_cg_en_i               ( scan_cg_en_i         ),

    // Core sleep
    .core_sleep_o               ( core_sleep_o         ),

    // Fetch enable
    .fetch_enable_i             ( fetch_enable_i       ),
    .fetch_enable_o             ( fetch_enable         ),

    // Core status
    .if_busy_i                  ( if_busy              ),
    .ctrl_busy_i                ( ctrl_busy            ),
    .lsu_busy_i                 ( lsu_busy             ),
    .apu_busy_i                 ( apu_busy             ),

    // PULP cluster
    .pulp_clock_en_i            ( pulp_clock_en_i      ),
    .p_elw_start_i              ( p_elw_start          ),
    .p_elw_finish_i             ( p_elw_finish         ),
    .debug_p_elw_no_sleep_i     ( debug_p_elw_no_sleep ),

    // WFI wake
    .wake_from_sleep_i          ( wake_from_sleep      )
  );


  //////////////////////////////////////////////////
  //   ___ _____   ____ _____  _    ____ _____    //
  //  |_ _|  ___| / ___|_   _|/ \  / ___| ____|   //
  //   | || |_    \___ \ | | / _ \| |  _|  _|     //
  //   | ||  _|    ___) || |/ ___ \ |_| | |___    //
  //  |___|_|     |____/ |_/_/   \_\____|_____|   //
  //                                              //
  //////////////////////////////////////////////////
  cv32e40p_if_stage
  #(
    .PULP_XPULP          ( PULP_XPULP        ),
    .PULP_OBI            ( PULP_OBI          ),
    .N_HWLP              ( N_HWLP            ),
    .RDATA_WIDTH         ( INSTR_RDATA_WIDTH ),
    .FPU                 ( FPU               )
  )
  if_stage_i
  (
    .clk                 ( clk               ),
    .rst_n               ( rst_ni            ),

    // boot address
    .boot_addr_i         ( boot_addr_i[31:1] ),

    // debug mode halt address
    .dm_halt_addr_i      ( dm_halt_addr_i[31:2] ),

    // trap vector location
    .m_trap_base_addr_i  ( mtvec             ),
    .u_trap_base_addr_i  ( utvec             ),
    .trap_addr_mux_i     ( trap_addr_mux     ),

    // instruction request control
    .req_i               ( instr_req_int     ),

    // instruction cache interface
    .instr_req_o         ( instr_req_pmp     ),
    .instr_addr_o        ( instr_addr_pmp    ),
    .instr_gnt_i         ( instr_gnt_pmp     ),
    .instr_rvalid_i      ( instr_rvalid_i    ),
    .instr_rdata_i       ( instr_rdata_i     ),
    .instr_err_i         ( 1'b0              ),  // Bus error (not used yet)
    .instr_err_pmp_i     ( instr_err_pmp     ),  // PMP error

    // outputs to ID stage
    .hwlp_dec_cnt_id_o   ( hwlp_dec_cnt_id   ),
    .is_hwlp_id_o        ( is_hwlp_id        ),
    .instr_valid_id_o    ( instr_valid_id    ),
    .instr_rdata_id_o    ( instr_rdata_id    ),
    .is_compressed_id_o  ( is_compressed_id  ),
    .illegal_c_insn_id_o ( illegal_c_insn_id ),
    .pc_if_o             ( pc_if             ),
    .pc_id_o             ( pc_id             ),
    .is_fetch_failed_o   ( is_fetch_failed_id ),

    // control signals
    .clear_instr_valid_i ( clear_instr_valid ),
    .pc_set_i            ( pc_set            ),

    .mepc_i              ( mepc              ), // exception return address
    .uepc_i              ( uepc              ), // exception return address

    .depc_i              ( depc              ), // debug return address

    .pc_mux_i            ( pc_mux_id         ), // sel for pc multiplexer
    .exc_pc_mux_i        ( exc_pc_mux_id     ),
    .m_exc_vec_pc_mux_i  ( m_exc_vec_pc_mux_id ),
    .u_exc_vec_pc_mux_i  ( u_exc_vec_pc_mux_id ),

    // from hwloop registers
    .hwlp_start_i        ( hwlp_start        ),
    .hwlp_end_i          ( hwlp_end          ),
    .hwlp_cnt_i          ( hwlp_cnt          ),


    // Jump targets
    .jump_target_id_i    ( jump_target_id    ),
    .jump_target_ex_i    ( jump_target_ex    ),

    // pipeline stalls
    .halt_if_i           ( halt_if           ),
    .id_ready_i          ( id_ready          ),

    .if_busy_o           ( if_busy           ),
    .perf_imiss_o        ( perf_imiss        )
  );


  /////////////////////////////////////////////////
  //   ___ ____    ____ _____  _    ____ _____   //
  //  |_ _|  _ \  / ___|_   _|/ \  / ___| ____|  //
  //   | || | | | \___ \ | | / _ \| |  _|  _|    //
  //   | || |_| |  ___) || |/ ___ \ |_| | |___   //
  //  |___|____/  |____/ |_/_/   \_\____|_____|  //
  //                                             //
  /////////////////////////////////////////////////
  cv32e40p_id_stage
  #(
<<<<<<< HEAD
    .PULP_XPULP                   ( PULP_XPULP           ),
=======
    .PULP_CLUSTER                 ( PULP_CLUSTER         ),
    .PULP_HWLP                    ( PULP_HWLP            ),
>>>>>>> 63b5a87d
    .N_HWLP                       ( N_HWLP               ),
    .PULP_SECURE                  ( PULP_SECURE          ),
    .USE_PMP                      ( USE_PMP              ),
    .A_EXTENSION                  ( A_EXTENSION          ),
    .APU                          ( APU                  ),
    .FPU                          ( FPU                  ),
    .PULP_ZFINX                   ( PULP_ZFINX           ),
    .FP_DIVSQRT                   ( FP_DIVSQRT           ),
    .SHARED_FP                    ( SHARED_FP            ),
    .SHARED_DSP_MULT              ( SHARED_DSP_MULT      ),
    .SHARED_INT_MULT              ( SHARED_INT_MULT      ),
    .SHARED_INT_DIV               ( SHARED_INT_DIV       ),
    .SHARED_FP_DIVSQRT            ( SHARED_FP_DIVSQRT    ),
    .WAPUTYPE                     ( WAPUTYPE             ),
    .APU_NARGS_CPU                ( APU_NARGS_CPU        ),
    .APU_WOP_CPU                  ( APU_WOP_CPU          ),
    .APU_NDSFLAGS_CPU             ( APU_NDSFLAGS_CPU     ),
    .APU_NUSFLAGS_CPU             ( APU_NUSFLAGS_CPU     ),
    .DEBUG_TRIGGER_EN             ( DEBUG_TRIGGER_EN     )
  )
  id_stage_i
  (
    .clk                          ( clk                  ),
    .rst_n                        ( rst_ni               ),

    .scan_cg_en_i                 ( scan_cg_en_i         ),

    // Processor Enable
    .fetch_enable_i               ( fetch_enable         ),     // Delayed version so that clock can remain gated until fetch enabled
    .ctrl_busy_o                  ( ctrl_busy            ),
    .is_decoding_o                ( is_decoding          ),

    // Interface to instruction memory
    .hwlp_dec_cnt_i               ( hwlp_dec_cnt_id      ),
    .is_hwlp_i                    ( is_hwlp_id           ),
    .instr_valid_i                ( instr_valid_id       ),
    .instr_rdata_i                ( instr_rdata_id       ),
    .instr_req_o                  ( instr_req_int        ),

    // Jumps and branches
    .branch_in_ex_o               ( branch_in_ex         ),
    .branch_decision_i            ( branch_decision      ),
    .jump_target_o                ( jump_target_id       ),

    // IF and ID control signals
    .clear_instr_valid_o          ( clear_instr_valid    ),
    .pc_set_o                     ( pc_set               ),
    .pc_mux_o                     ( pc_mux_id            ),
    .exc_pc_mux_o                 ( exc_pc_mux_id        ),
    .exc_cause_o                  ( exc_cause            ),
    .trap_addr_mux_o              ( trap_addr_mux        ),
    .illegal_c_insn_i             ( illegal_c_insn_id    ),
    .is_compressed_i              ( is_compressed_id     ),
    .is_fetch_failed_i            ( is_fetch_failed_id   ),

    .pc_if_i                      ( pc_if                ),
    .pc_id_i                      ( pc_id                ),

    // Stalls
    .halt_if_o                    ( halt_if              ),

    .id_ready_o                   ( id_ready             ),
    .ex_ready_i                   ( ex_ready             ),
    .wb_ready_i                   ( lsu_ready_wb         ),

    .id_valid_o                   ( id_valid             ),
    .ex_valid_i                   ( ex_valid             ),

    // From the Pipeline ID/EX
    .pc_ex_o                      ( pc_ex                ),

    .alu_en_ex_o                  ( alu_en_ex            ),
    .alu_operator_ex_o            ( alu_operator_ex      ),
    .alu_operand_a_ex_o           ( alu_operand_a_ex     ),
    .alu_operand_b_ex_o           ( alu_operand_b_ex     ),
    .alu_operand_c_ex_o           ( alu_operand_c_ex     ),
    .bmask_a_ex_o                 ( bmask_a_ex           ),
    .bmask_b_ex_o                 ( bmask_b_ex           ),
    .imm_vec_ext_ex_o             ( imm_vec_ext_ex       ),
    .alu_vec_mode_ex_o            ( alu_vec_mode_ex      ),
    .alu_is_clpx_ex_o             ( alu_is_clpx_ex       ),
    .alu_is_subrot_ex_o           ( alu_is_subrot_ex     ),
    .alu_clpx_shift_ex_o          ( alu_clpx_shift_ex    ),

    .regfile_waddr_ex_o           ( regfile_waddr_ex     ),
    .regfile_we_ex_o              ( regfile_we_ex        ),

    .regfile_alu_we_ex_o          ( regfile_alu_we_ex    ),
    .regfile_alu_waddr_ex_o       ( regfile_alu_waddr_ex ),

    // MUL
    .mult_operator_ex_o           ( mult_operator_ex     ), // from ID to EX stage
    .mult_en_ex_o                 ( mult_en_ex           ), // from ID to EX stage
    .mult_sel_subword_ex_o        ( mult_sel_subword_ex  ), // from ID to EX stage
    .mult_signed_mode_ex_o        ( mult_signed_mode_ex  ), // from ID to EX stage
    .mult_operand_a_ex_o          ( mult_operand_a_ex    ), // from ID to EX stage
    .mult_operand_b_ex_o          ( mult_operand_b_ex    ), // from ID to EX stage
    .mult_operand_c_ex_o          ( mult_operand_c_ex    ), // from ID to EX stage
    .mult_imm_ex_o                ( mult_imm_ex          ), // from ID to EX stage

    .mult_dot_op_a_ex_o           ( mult_dot_op_a_ex     ), // from ID to EX stage
    .mult_dot_op_b_ex_o           ( mult_dot_op_b_ex     ), // from ID to EX stage
    .mult_dot_op_c_ex_o           ( mult_dot_op_c_ex     ), // from ID to EX stage
    .mult_dot_signed_ex_o         ( mult_dot_signed_ex   ), // from ID to EX stage
    .mult_is_clpx_ex_o            ( mult_is_clpx_ex      ), // from ID to EX stage
    .mult_clpx_shift_ex_o         ( mult_clpx_shift_ex   ), // from ID to EX stage
    .mult_clpx_img_ex_o           ( mult_clpx_img_ex     ), // from ID to EX stage

    // FPU
    .frm_i                        ( frm_csr                 ),

    // APU
    .apu_en_ex_o                  ( apu_en_ex               ),
    .apu_type_ex_o                ( apu_type_ex             ),
    .apu_op_ex_o                  ( apu_op_ex               ),
    .apu_lat_ex_o                 ( apu_lat_ex              ),
    .apu_operands_ex_o            ( apu_operands_ex         ),
    .apu_flags_ex_o               ( apu_flags_ex            ),
    .apu_waddr_ex_o               ( apu_waddr_ex            ),

    .apu_read_regs_o              ( apu_read_regs           ),
    .apu_read_regs_valid_o        ( apu_read_regs_valid     ),
    .apu_read_dep_i               ( apu_read_dep            ),
    .apu_write_regs_o             ( apu_write_regs          ),
    .apu_write_regs_valid_o       ( apu_write_regs_valid    ),
    .apu_write_dep_i              ( apu_write_dep           ),
    .apu_perf_dep_o               ( perf_apu_dep            ),
    .apu_busy_i                   ( apu_busy                ),

    // CSR ID/EX
    .csr_access_ex_o              ( csr_access_ex        ),
    .csr_op_ex_o                  ( csr_op_ex            ),
    .current_priv_lvl_i           ( current_priv_lvl     ),
    .csr_irq_sec_o                ( csr_irq_sec          ),
    .csr_cause_o                  ( csr_cause            ),
    .csr_save_if_o                ( csr_save_if          ), // control signal to save pc
    .csr_save_id_o                ( csr_save_id          ), // control signal to save pc
    .csr_save_ex_o                ( csr_save_ex          ), // control signal to save pc
    .csr_restore_mret_id_o        ( csr_restore_mret_id  ), // control signal to restore pc
    .csr_restore_uret_id_o        ( csr_restore_uret_id  ), // control signal to restore pc

    .csr_restore_dret_id_o        ( csr_restore_dret_id  ), // control signal to restore pc

    .csr_save_cause_o             ( csr_save_cause       ),

    // hardware loop signals to IF hwlp controller
    .hwlp_start_o                 ( hwlp_start           ),
    .hwlp_end_o                   ( hwlp_end             ),
    .hwlp_cnt_o                   ( hwlp_cnt             ),

    // hardware loop signals from CSR
    .csr_hwlp_regid_i             ( csr_hwlp_regid       ),
    .csr_hwlp_we_i                ( csr_hwlp_we          ),
    .csr_hwlp_data_i              ( csr_hwlp_data        ),

    // LSU
    .data_req_ex_o                ( data_req_ex          ), // to load store unit
    .data_we_ex_o                 ( data_we_ex           ), // to load store unit
    .atop_ex_o                    ( data_atop_ex         ),
    .data_type_ex_o               ( data_type_ex         ), // to load store unit
    .data_sign_ext_ex_o           ( data_sign_ext_ex     ), // to load store unit
    .data_reg_offset_ex_o         ( data_reg_offset_ex   ), // to load store unit
    .data_load_event_ex_o         ( data_load_event_ex   ), // to load store unit

    .data_misaligned_ex_o         ( data_misaligned_ex   ), // to load store unit

    .prepost_useincr_ex_o         ( useincr_addr_ex      ),
    .data_misaligned_i            ( data_misaligned      ),
    .data_err_i                   ( data_err_pmp         ),
    .data_err_ack_o               ( data_err_ack         ),


    // Interrupt Signals
    .irq_pending_i                ( irq_pending          ), // incoming interrupts
    .irq_id_i                     ( irq_id               ),
    .irq_sec_i                    ( (PULP_SECURE) ? irq_sec_i : 1'b0 ),
    .m_irq_enable_i               ( m_irq_enable         ),
    .u_irq_enable_i               ( u_irq_enable         ),
    .irq_ack_o                    ( irq_ack_o            ),
    .irq_id_o                     ( irq_id_o             ),

    // Debug Signal
    .debug_mode_o                 ( debug_mode           ),
    .debug_cause_o                ( debug_cause          ),
    .debug_csr_save_o             ( debug_csr_save       ),
    .debug_req_i                  ( debug_req_i          ),
    .debug_single_step_i          ( debug_single_step    ),
    .debug_ebreakm_i              ( debug_ebreakm        ),
    .debug_ebreaku_i              ( debug_ebreaku        ),
    .trigger_match_i              ( trigger_match        ),
    .debug_p_elw_no_sleep_o       ( debug_p_elw_no_sleep ),

    // Wakeup Signal
    .wake_from_sleep_o            ( wake_from_sleep      ),

    // Forward Signals
    .regfile_waddr_wb_i           ( regfile_waddr_fw_wb_o),  // Write address ex-wb pipeline
    .regfile_we_wb_i              ( regfile_we_wb        ),  // write enable for the register file
    .regfile_wdata_wb_i           ( regfile_wdata        ),  // write data to commit in the register file

    .regfile_alu_waddr_fw_i       ( regfile_alu_waddr_fw ),
    .regfile_alu_we_fw_i          ( regfile_alu_we_fw    ),
    .regfile_alu_wdata_fw_i       ( regfile_alu_wdata_fw ),

    // from ALU
    .mult_multicycle_i            ( mult_multicycle      ),

    // Performance Counters
    .perf_jump_o                  ( perf_jump            ),
    .perf_jr_stall_o              ( perf_jr_stall        ),
    .perf_ld_stall_o              ( perf_ld_stall        ),
    .perf_pipeline_stall_o        ( perf_pipeline_stall  )
  );


  /////////////////////////////////////////////////////
  //   _______  __  ____ _____  _    ____ _____      //
  //  | ____\ \/ / / ___|_   _|/ \  / ___| ____|     //
  //  |  _|  \  /  \___ \ | | / _ \| |  _|  _|       //
  //  | |___ /  \   ___) || |/ ___ \ |_| | |___      //
  //  |_____/_/\_\ |____/ |_/_/   \_\____|_____|     //
  //                                                 //
  /////////////////////////////////////////////////////
  cv32e40p_ex_stage
  #(
   .FPU              ( FPU                ),
   .FP_DIVSQRT       ( FP_DIVSQRT         ),
   .SHARED_FP        ( SHARED_FP          ),
   .SHARED_DSP_MULT  ( SHARED_DSP_MULT    ),
   .SHARED_INT_DIV   ( SHARED_INT_DIV     ),
   .APU_NARGS_CPU    ( APU_NARGS_CPU      ),
   .APU_WOP_CPU      ( APU_WOP_CPU        ),
   .APU_NDSFLAGS_CPU ( APU_NDSFLAGS_CPU   ),
   .APU_NUSFLAGS_CPU ( APU_NUSFLAGS_CPU   )
  )
  ex_stage_i
  (
    // Global signals: Clock and active low asynchronous reset
    .clk                        ( clk                          ),
    .rst_n                      ( rst_ni                       ),

    // Alu signals from ID stage
    .alu_en_i                   ( alu_en_ex                    ),
    .alu_operator_i             ( alu_operator_ex              ), // from ID/EX pipe registers
    .alu_operand_a_i            ( alu_operand_a_ex             ), // from ID/EX pipe registers
    .alu_operand_b_i            ( alu_operand_b_ex             ), // from ID/EX pipe registers
    .alu_operand_c_i            ( alu_operand_c_ex             ), // from ID/EX pipe registers
    .bmask_a_i                  ( bmask_a_ex                   ), // from ID/EX pipe registers
    .bmask_b_i                  ( bmask_b_ex                   ), // from ID/EX pipe registers
    .imm_vec_ext_i              ( imm_vec_ext_ex               ), // from ID/EX pipe registers
    .alu_vec_mode_i             ( alu_vec_mode_ex              ), // from ID/EX pipe registers
    .alu_is_clpx_i              ( alu_is_clpx_ex               ), // from ID/EX pipe registers
    .alu_is_subrot_i            ( alu_is_subrot_ex             ), // from ID/Ex pipe registers
    .alu_clpx_shift_i           ( alu_clpx_shift_ex            ), // from ID/EX pipe registers

    // Multipler
    .mult_operator_i            ( mult_operator_ex             ), // from ID/EX pipe registers
    .mult_operand_a_i           ( mult_operand_a_ex            ), // from ID/EX pipe registers
    .mult_operand_b_i           ( mult_operand_b_ex            ), // from ID/EX pipe registers
    .mult_operand_c_i           ( mult_operand_c_ex            ), // from ID/EX pipe registers
    .mult_en_i                  ( mult_en_ex                   ), // from ID/EX pipe registers
    .mult_sel_subword_i         ( mult_sel_subword_ex          ), // from ID/EX pipe registers
    .mult_signed_mode_i         ( mult_signed_mode_ex          ), // from ID/EX pipe registers
    .mult_imm_i                 ( mult_imm_ex                  ), // from ID/EX pipe registers
    .mult_dot_op_a_i            ( mult_dot_op_a_ex             ), // from ID/EX pipe registers
    .mult_dot_op_b_i            ( mult_dot_op_b_ex             ), // from ID/EX pipe registers
    .mult_dot_op_c_i            ( mult_dot_op_c_ex             ), // from ID/EX pipe registers
    .mult_dot_signed_i          ( mult_dot_signed_ex           ), // from ID/EX pipe registers
    .mult_is_clpx_i             ( mult_is_clpx_ex              ), // from ID/EX pipe registers
    .mult_clpx_shift_i          ( mult_clpx_shift_ex           ), // from ID/EX pipe registers
    .mult_clpx_img_i            ( mult_clpx_img_ex             ), // from ID/EX pipe registers

    .mult_multicycle_o          ( mult_multicycle              ), // to ID/EX pipe registers

    // FPU
    .fpu_prec_i                 ( fprec_csr                    ),
    .fpu_fflags_o               ( fflags                       ),
    .fpu_fflags_we_o            ( fflags_we                    ),

    // APU
    .apu_en_i                   ( apu_en_ex                    ),
    .apu_op_i                   ( apu_op_ex                    ),
    .apu_lat_i                  ( apu_lat_ex                   ),
    .apu_operands_i             ( apu_operands_ex              ),
    .apu_waddr_i                ( apu_waddr_ex                 ),
    .apu_flags_i                ( apu_flags_ex                 ),

    .apu_read_regs_i            ( apu_read_regs                ),
    .apu_read_regs_valid_i      ( apu_read_regs_valid          ),
    .apu_read_dep_o             ( apu_read_dep                 ),
    .apu_write_regs_i           ( apu_write_regs               ),
    .apu_write_regs_valid_i     ( apu_write_regs_valid         ),
    .apu_write_dep_o            ( apu_write_dep                ),

    .apu_perf_type_o            ( perf_apu_type                ),
    .apu_perf_cont_o            ( perf_apu_cont                ),
    .apu_perf_wb_o              ( perf_apu_wb                  ),
    .apu_ready_wb_o             ( apu_ready_wb                 ),
    .apu_busy_o                 ( apu_busy                     ),

    // apu-interconnect
    // handshake signals
    .apu_master_req_o           ( apu_master_req_o             ),
    .apu_master_ready_o         ( apu_master_ready_o           ),
    .apu_master_gnt_i           ( apu_master_gnt_i             ),
    // request channel
    .apu_master_operands_o      ( apu_master_operands_o        ),
    .apu_master_op_o            ( apu_master_op_o              ),
    // response channel
    .apu_master_valid_i         ( apu_master_valid_i           ),
    .apu_master_result_i        ( apu_master_result_i          ),

    .lsu_en_i                   ( data_req_ex                  ),
    .lsu_rdata_i                ( lsu_rdata                    ),

    // interface with CSRs
    .csr_access_i               ( csr_access_ex                ),
    .csr_rdata_i                ( csr_rdata                    ),

    // From ID Stage: Regfile control signals
    .branch_in_ex_i             ( branch_in_ex                 ),
    .regfile_alu_waddr_i        ( regfile_alu_waddr_ex         ),
    .regfile_alu_we_i           ( regfile_alu_we_ex            ),

    .regfile_waddr_i            ( regfile_waddr_ex             ),
    .regfile_we_i               ( regfile_we_ex                ),

    // Output of ex stage pipeline
    .regfile_waddr_wb_o         ( regfile_waddr_fw_wb_o        ),
    .regfile_we_wb_o            ( regfile_we_wb                ),
    .regfile_wdata_wb_o         ( regfile_wdata                ),

    // To IF: Jump and branch target and decision
    .jump_target_o              ( jump_target_ex               ),
    .branch_decision_o          ( branch_decision              ),

    // To ID stage: Forwarding signals
    .regfile_alu_waddr_fw_o     ( regfile_alu_waddr_fw         ),
    .regfile_alu_we_fw_o        ( regfile_alu_we_fw            ),
    .regfile_alu_wdata_fw_o     ( regfile_alu_wdata_fw         ),

    // stall control
    .is_decoding_i              ( is_decoding                  ),
    .lsu_ready_ex_i             ( lsu_ready_ex                 ),
    .lsu_err_i                  ( data_err_pmp                 ),

    .ex_ready_o                 ( ex_ready                     ),
    .ex_valid_o                 ( ex_valid                     ),
    .wb_ready_i                 ( lsu_ready_wb                 )
  );


  ////////////////////////////////////////////////////////////////////////////////////////
  //    _     ___    _    ____    ____ _____ ___  ____  _____   _   _ _   _ ___ _____   //
  //   | |   / _ \  / \  |  _ \  / ___|_   _/ _ \|  _ \| ____| | | | | \ | |_ _|_   _|  //
  //   | |  | | | |/ _ \ | | | | \___ \ | || | | | |_) |  _|   | | | |  \| || |  | |    //
  //   | |__| |_| / ___ \| |_| |  ___) || || |_| |  _ <| |___  | |_| | |\  || |  | |    //
  //   |_____\___/_/   \_\____/  |____/ |_| \___/|_| \_\_____|  \___/|_| \_|___| |_|    //
  //                                                                                    //
  ////////////////////////////////////////////////////////////////////////////////////////

  cv32e40p_load_store_unit
  #(
    .PULP_OBI              ( PULP_OBI           )
  )
  load_store_unit_i
  (
    .clk                   ( clk                ),
    .rst_n                 ( rst_ni             ),

    //output to data memory
    .data_req_o            ( data_req_pmp       ),
    .data_gnt_i            ( data_gnt_pmp       ),
    .data_rvalid_i         ( data_rvalid_i      ),
    .data_err_i            ( 1'b0               ),  // Bus error (not used yet)
    .data_err_pmp_i        ( data_err_pmp       ),  // PMP error

    .data_addr_o           ( data_addr_pmp      ),
    .data_we_o             ( data_we_o          ),
    .data_atop_o           ( data_atop_o        ),
    .data_be_o             ( data_be_o          ),
    .data_wdata_o          ( data_wdata_o       ),
    .data_rdata_i          ( data_rdata_i       ),

    // signal from ex stage
    .data_we_ex_i          ( data_we_ex         ),
    .data_atop_ex_i        ( data_atop_ex       ),
    .data_type_ex_i        ( data_type_ex       ),
    .data_wdata_ex_i       ( alu_operand_c_ex   ),
    .data_reg_offset_ex_i  ( data_reg_offset_ex ),
    .data_load_event_ex_i  ( data_load_event_ex ),
    .data_sign_ext_ex_i    ( data_sign_ext_ex   ),  // sign extension

    .data_rdata_ex_o       ( lsu_rdata          ),
    .data_req_ex_i         ( data_req_ex        ),
    .operand_a_ex_i        ( alu_operand_a_ex   ),
    .operand_b_ex_i        ( alu_operand_b_ex   ),
    .addr_useincr_ex_i     ( useincr_addr_ex    ),

    .data_misaligned_ex_i  ( data_misaligned_ex ), // from ID/EX pipeline
    .data_misaligned_o     ( data_misaligned    ),

    .p_elw_start_o         ( p_elw_start        ),
    .p_elw_finish_o        ( p_elw_finish       ),

    // control signals
    .lsu_ready_ex_o        ( lsu_ready_ex       ),
    .lsu_ready_wb_o        ( lsu_ready_wb       ),

    .busy_o                ( lsu_busy           )
  );

  assign wb_valid = lsu_ready_wb & apu_ready_wb;


  //////////////////////////////////////
  //        ____ ____  ____           //
  //       / ___/ ___||  _ \ ___      //
  //      | |   \___ \| |_) / __|     //
  //      | |___ ___) |  _ <\__ \     //
  //       \____|____/|_| \_\___/     //
  //                                  //
  //   Control and Status Registers   //
  //////////////////////////////////////

  cv32e40p_cs_registers
  #(
    .A_EXTENSION      ( A_EXTENSION           ),
    .FPU              ( FPU                   ),
    .APU              ( APU                   ),
    .PULP_SECURE      ( PULP_SECURE           ),
    .USE_PMP          ( USE_PMP               ),
    .N_PMP_ENTRIES    ( N_PMP_ENTRIES         ),
    .NUM_MHPMCOUNTERS ( NUM_MHPMCOUNTERS      ),
    .PULP_XPULP       ( PULP_XPULP            ),
    .DEBUG_TRIGGER_EN ( DEBUG_TRIGGER_EN      )
  )
  cs_registers_i
  (
    .clk                     ( clk                ),
    .rst_n                   ( rst_ni             ),

    // Hart ID from outside
    .hart_id_i               ( hart_id_i          ),
    .mtvec_o                 ( mtvec              ),
    .utvec_o                 ( utvec              ),
    .mtvec_mode_o            ( mtvec_mode         ),
    .utvec_mode_o            ( utvec_mode         ),
    // boot address
    .boot_addr_i             ( boot_addr_i[31:1]  ),
    // Interface to CSRs (SRAM like)
    .csr_access_i            ( csr_access         ),
    .csr_addr_i              ( csr_addr           ),
    .csr_wdata_i             ( csr_wdata          ),
    .csr_op_i                ( csr_op             ),
    .csr_rdata_o             ( csr_rdata          ),

    .frm_o                   ( frm_csr            ),
    .fprec_o                 ( fprec_csr          ),
    .fflags_i                ( fflags_csr         ),
    .fflags_we_i             ( fflags_we          ),

    // Interrupt related control signals
    .m_irq_enable_o          ( m_irq_enable       ),
    .u_irq_enable_o          ( u_irq_enable       ),
    .csr_irq_sec_i           ( csr_irq_sec        ),
    .sec_lvl_o               ( sec_lvl_o          ),
    .mepc_o                  ( mepc               ),
    .uepc_o                  ( uepc               ),
    .irq_i                   ( irq_i              ),
    .irq_pending_o           ( irq_pending        ), // IRQ to ID/Controller
    .irq_id_o                ( irq_id             ),
    // debug
    .debug_mode_i            ( debug_mode         ),
    .debug_cause_i           ( debug_cause        ),
    .debug_csr_save_i        ( debug_csr_save     ),
    .depc_o                  ( depc               ),
    .debug_single_step_o     ( debug_single_step  ),
    .debug_ebreakm_o         ( debug_ebreakm      ),
    .debug_ebreaku_o         ( debug_ebreaku      ),
    .trigger_match_o         ( trigger_match      ),

    .priv_lvl_o              ( current_priv_lvl   ),

    .pmp_addr_o              ( pmp_addr           ),
    .pmp_cfg_o               ( pmp_cfg            ),

    .pc_if_i                 ( pc_if              ),
    .pc_id_i                 ( pc_id              ),
    .pc_ex_i                 ( pc_ex              ),

    .csr_save_if_i           ( csr_save_if        ),
    .csr_save_id_i           ( csr_save_id        ),
    .csr_save_ex_i           ( csr_save_ex        ),
    .csr_restore_mret_i      ( csr_restore_mret_id ),
    .csr_restore_uret_i      ( csr_restore_uret_id ),

    .csr_restore_dret_i      ( csr_restore_dret_id ),

    .csr_cause_i             ( csr_cause          ),
    .csr_save_cause_i        ( csr_save_cause     ),

    // from hwloop registers
    .hwlp_start_i            ( hwlp_start         ),
    .hwlp_end_i              ( hwlp_end           ),
    .hwlp_cnt_i              ( hwlp_cnt           ),

    .hwlp_regid_o            ( csr_hwlp_regid     ),
    .hwlp_we_o               ( csr_hwlp_we        ),
    .hwlp_data_o             ( csr_hwlp_data      ),

    // performance counter related signals
    .id_valid_i              ( id_valid           ),
    .is_compressed_i         ( is_compressed_id   ),
    .is_decoding_i           ( is_decoding        ),

    .imiss_i                 ( perf_imiss         ),
    .pc_set_i                ( pc_set             ),
    .jump_i                  ( perf_jump          ),
    .branch_i                ( branch_in_ex       ),
    .branch_taken_i          ( branch_decision    ),
    .ld_stall_i              ( perf_ld_stall      ),
    .jr_stall_i              ( perf_jr_stall      ),
    .pipeline_stall_i        ( perf_pipeline_stall ),

    .apu_typeconflict_i      ( perf_apu_type      ),
    .apu_contention_i        ( perf_apu_cont      ),
    .apu_dep_i               ( perf_apu_dep       ),
    .apu_wb_i                ( perf_apu_wb        ),

    .mem_load_i              ( data_req_o & data_gnt_i & (~data_we_o) ),
    .mem_store_i             ( data_req_o & data_gnt_i & data_we_o    )
  );

  //  CSR access
  assign csr_access   =  csr_access_ex;
  assign csr_addr     =  csr_addr_int;
  assign csr_wdata    =  alu_operand_a_ex;
  assign csr_op       =  csr_op_ex;

  assign csr_addr_int = csr_num_e'(csr_access_ex ? alu_operand_b_ex[11:0] : '0);



  ///////////////////////////
  //   ____  __  __ ____   //
  //  |  _ \|  \/  |  _ \  //
  //  | |_) | |\/| | |_) | //
  //  |  __/| |  | |  __/  //
  //  |_|   |_|  |_|_|     //
  //                       //
  ///////////////////////////

  generate
  if(PULP_SECURE && USE_PMP) begin : RISCY_PMP
  cv32e40p_pmp
  #(
     .N_PMP_ENTRIES(N_PMP_ENTRIES)
  )
  pmp_unit_i
  (
    .clk                     ( clk                ),
    .rst_n                   ( rst_ni             ),

    .pmp_privil_mode_i       ( current_priv_lvl   ),

    .pmp_addr_i              ( pmp_addr           ),
    .pmp_cfg_i               ( pmp_cfg            ),


    .data_req_i              ( data_req_pmp       ),
    .data_addr_i             ( data_addr_pmp      ),
    .data_we_i               ( data_we_o          ),
    .data_gnt_o              ( data_gnt_pmp       ),

    .data_req_o              ( data_req_o         ),
    .data_gnt_i              ( data_gnt_i         ),
    .data_addr_o             ( data_addr_o        ),
    .data_err_o              ( data_err_pmp       ),
    .data_err_ack_i          ( data_err_ack       ),

    .instr_req_i             ( instr_req_pmp      ),
    .instr_addr_i            ( instr_addr_pmp     ),
    .instr_gnt_o             ( instr_gnt_pmp      ),

    .instr_req_o             ( instr_req_o        ),
    .instr_gnt_i             ( instr_gnt_i        ),
    .instr_addr_o            ( instr_addr_o       ),
    .instr_err_o             ( instr_err_pmp      )
  );
  end else begin
    assign instr_req_o   = instr_req_pmp;
    assign instr_addr_o  = instr_addr_pmp;
    assign instr_gnt_pmp = instr_gnt_i;
    assign instr_err_pmp = 1'b0;

    assign data_req_o    = data_req_pmp;
    assign data_addr_o   = data_addr_pmp;
    assign data_gnt_pmp  = data_gnt_i;
    assign data_err_pmp  = 1'b0;
  end
  endgenerate


`ifndef VERILATOR
`ifdef TRACE_EXECUTION

  logic tracer_clk;
  assign #1 tracer_clk = clk_i;

  cv32e40p_tracer tracer_i
  (
    .clk            ( tracer_clk                           ), // always-running clock for tracing
    .rst_n          ( rst_ni                               ),

    .hart_id_i      ( hart_id_i                            ),

    .pc             ( id_stage_i.pc_id_i                   ),
    .instr          ( id_stage_i.instr                     ),
    .controller_state_i ( id_stage_i.controller_i.ctrl_fsm_cs ),
    .compressed     ( id_stage_i.is_compressed_i           ),
    .id_valid       ( id_stage_i.id_valid_o                ),
    .is_decoding    ( id_stage_i.is_decoding_o             ),
    .is_illegal     ( id_stage_i.illegal_insn_dec          ),
    .rs1_value      ( id_stage_i.operand_a_fw_id           ),
    .rs2_value      ( id_stage_i.operand_b_fw_id           ),
    .rs3_value      ( id_stage_i.alu_operand_c             ),
    .rs2_value_vec  ( id_stage_i.alu_operand_b             ),

    .rs1_is_fp      ( id_stage_i.regfile_fp_a              ),
    .rs2_is_fp      ( id_stage_i.regfile_fp_b              ),
    .rs3_is_fp      ( id_stage_i.regfile_fp_c              ),
    .rd_is_fp       ( id_stage_i.regfile_fp_d              ),

    .ex_valid       ( ex_valid                             ),
    .ex_reg_addr    ( regfile_alu_waddr_fw                 ),
    .ex_reg_we      ( regfile_alu_we_fw                    ),
    .ex_reg_wdata   ( regfile_alu_wdata_fw                 ),

    .ex_data_addr   ( data_addr_o                          ),
    .ex_data_req    ( data_req_o                           ),
    .ex_data_gnt    ( data_gnt_i                           ),
    .ex_data_we     ( data_we_o                            ),
    .ex_data_wdata  ( data_wdata_o                         ),
    .data_misaligned ( data_misaligned                     ),

    .wb_bypass      ( ex_stage_i.branch_in_ex_i            ),

    .wb_valid       ( wb_valid                             ),
    .wb_reg_addr    ( regfile_waddr_fw_wb_o                ),
    .wb_reg_we      ( regfile_we_wb                        ),
    .wb_reg_wdata   ( regfile_wdata                        ),

    .imm_u_type     ( id_stage_i.imm_u_type                ),
    .imm_uj_type    ( id_stage_i.imm_uj_type               ),
    .imm_i_type     ( id_stage_i.imm_i_type                ),
    .imm_iz_type    ( id_stage_i.imm_iz_type[11:0]         ),
    .imm_z_type     ( id_stage_i.imm_z_type                ),
    .imm_s_type     ( id_stage_i.imm_s_type                ),
    .imm_sb_type    ( id_stage_i.imm_sb_type               ),
    .imm_s2_type    ( id_stage_i.imm_s2_type               ),
    .imm_s3_type    ( id_stage_i.imm_s3_type               ),
    .imm_vs_type    ( id_stage_i.imm_vs_type               ),
    .imm_vu_type    ( id_stage_i.imm_vu_type               ),
    .imm_shuffle_type ( id_stage_i.imm_shuffle_type        ),
    .imm_clip_type  ( id_stage_i.instr_rdata_i[11:7]       )
  );
`endif
`endif

`ifndef VERILATOR

  //----------------------------------------------------------------------------
  // Assumptions
  //----------------------------------------------------------------------------

  // Assume that IRQ indices which are reserved by the RISC-V privileged spec 
  // or are meant for User or Hypervisor mode are not used (i.e. tied to 0)
  property p_no_reserved_irq;
     @(posedge clk_i) disable iff (!rst_ni) (1'b1) |-> ((irq_i & ~IRQ_MASK) == 'b0);
  endproperty

  a_no_reserved_irq : assume property(p_no_reserved_irq);

  generate
  if (PULP_CLUSTER) begin

    // Assumptions/requirements on the environment when pulp_clock_en_i = 0
    property p_env_req_0;
       @(posedge clk_i) disable iff (!rst_ni) (pulp_clock_en_i == 1'b0) |-> (irq_i == 'b0) && (debug_req_i == 1'b0) &&
                                                                            (instr_rvalid_i == 1'b0) && (instr_gnt_i == 1'b0) &&
                                                                            (data_rvalid_i == 1'b0) && (data_gnt_i == 1'b0);
    endproperty

    a_env_req_0 : assume property(p_env_req_0);

    // Assumptions/requirements on the environment when core_sleep_o = 0
    property p_env_req_1;
       @(posedge clk_i) disable iff (!rst_ni) (core_sleep_o == 1'b0) |-> (pulp_clock_en_i == 1'b1);
    endproperty

    a_env_req_1 : assume property(p_env_req_1);

  end
  endgenerate

  //----------------------------------------------------------------------------
  // Assertions
  //----------------------------------------------------------------------------

`endif

endmodule<|MERGE_RESOLUTION|>--- conflicted
+++ resolved
@@ -562,12 +562,8 @@
   /////////////////////////////////////////////////
   cv32e40p_id_stage
   #(
-<<<<<<< HEAD
     .PULP_XPULP                   ( PULP_XPULP           ),
-=======
     .PULP_CLUSTER                 ( PULP_CLUSTER         ),
-    .PULP_HWLP                    ( PULP_HWLP            ),
->>>>>>> 63b5a87d
     .N_HWLP                       ( N_HWLP               ),
     .PULP_SECURE                  ( PULP_SECURE          ),
     .USE_PMP                      ( USE_PMP              ),
