// Copyright 2018 ETH Zurich and University of Bologna.
// Copyright and related rights are licensed under the Solderpad Hardware
// License, Version 0.51 (the "License"); you may not use this file except in
// compliance with the License.  You may obtain a copy of the License at
// http://solderpad.org/licenses/SHL-0.51. Unless required by applicable law
// or agreed to in writing, software, hardware and materials distributed under
// this License is distributed on an "AS IS" BASIS, WITHOUT WARRANTIES OR
// CONDITIONS OF ANY KIND, either express or implied. See the License for the
// specific language governing permissions and limitations under the License.

////////////////////////////////////////////////////////////////////////////////
// Engineer:       Matthias Baer - baermatt@student.ethz.ch                   //
//                                                                            //
// Additional contributions by:                                               //
//                 Igor Loi - igor.loi@unibo.it                               //
//                 Andreas Traber - atraber@student.ethz.ch                   //
//                 Sven Stucki - svstucki@student.ethz.ch                     //
//                 Michael Gautschi - gautschi@iis.ee.ethz.ch                 //
//                 Davide Schiavone - pschiavo@iis.ee.ethz.ch                 //
//                                                                            //
// Design Name:    Top level module                                           //
// Project Name:   RI5CY                                                      //
// Language:       SystemVerilog                                              //
//                                                                            //
// Description:    Top level module of the RISC-V core.                       //
//                 added APU, FPU parameter to include the APU_dispatcher     //
//                 and the FPU                                                //
//                                                                            //
////////////////////////////////////////////////////////////////////////////////

import cv32e40p_apu_core_package::*;

`include "cv32e40p_config.sv"

import cv32e40p_defines::*;

module cv32e40p_core
#(
  parameter PULP_HWLP           =  0,                   // Hardware Loop (not supported yet; will be supported)
  parameter PULP_CLUSTER        =  0,
  parameter FPU                 =  0,                   // Floating Point Unit (interfaced via APU interface)
  parameter PULP_ZFINX          =  0,                   // Float-in-General Purpose registers
  parameter NUM_MHPMCOUNTERS    =  1
)
(
  // Clock and Reset
  input  logic        clk_i,
  input  logic        rst_ni,

  input  logic        clock_en_i,    // enable clock, otherwise it is gated
  input  logic        scan_cg_en_i,  // enable all clock gates for testing

  // Core ID, Cluster ID, debug mode halt address and boot address are considered more or less static
  input  logic [31:0] boot_addr_i,
  input  logic [31:0] dm_halt_addr_i,
  input  logic [31:0] hart_id_i,

  // Instruction memory interface
  output logic        instr_req_o,
  input  logic        instr_gnt_i,
  input  logic        instr_rvalid_i,
  output logic [31:0] instr_addr_o,
  input  logic [31:0] instr_rdata_i,

  // Data memory interface
  output logic        data_req_o,
  input  logic        data_gnt_i,
  input  logic        data_rvalid_i,
  output logic        data_we_o,
  output logic [3:0]  data_be_o,
  output logic [31:0] data_addr_o,
  output logic [31:0] data_wdata_o,
  input  logic [31:0] data_rdata_i,

  // apu-interconnect
  // handshake signals
  output logic                           apu_master_req_o,
  output logic                           apu_master_ready_o,
  input logic                            apu_master_gnt_i,
  // request channel
  output logic [APU_NARGS_CPU-1:0][31:0] apu_master_operands_o,
  output logic [APU_WOP_CPU-1:0]         apu_master_op_o,
  output logic [WAPUTYPE-1:0]            apu_master_type_o,
  output logic [APU_NDSFLAGS_CPU-1:0]    apu_master_flags_o,
  // response channel
  input logic                            apu_master_valid_i,
  input logic [31:0]                     apu_master_result_i,
  input logic [APU_NUSFLAGS_CPU-1:0]     apu_master_flags_i,

  // Interrupt inputs
  output logic        irq_ack_o,
  output logic [5:0]  irq_id_o,

  input  logic        irq_software_i,
  input  logic        irq_timer_i,
  input  logic        irq_external_i,
  input  logic [47:0] irq_fast_i,

  // Debug Interface
  input  logic        debug_req_i,


  // CPU Control Signals
  input  logic        fetch_enable_i,
  output logic        core_busy_o
);

  // Unused parameters and signals (left in code for future design extensions)
  localparam INSTR_RDATA_WIDTH   = 32;
  localparam PULP_SECURE         =  0;
  localparam N_PMP_ENTRIES       = 16;
  localparam USE_PMP             =  0;          // if PULP_SECURE is 1, you can still not use the PMP
  localparam A_EXTENSION         =  0;
  localparam FP_DIVSQRT          =  FPU;
  localparam SHARED_FP           =  0;
  localparam SHARED_DSP_MULT     =  0;
  localparam SHARED_INT_MULT     =  0;
  localparam SHARED_INT_DIV      =  0;
  localparam SHARED_FP_DIVSQRT   =  0;
  localparam DEBUG_TRIGGER_EN    =  1;

  // PULP bus interface behavior
  // If enabled will allow non-stable address phase signals during waited instructions requests and
  // will re-introduce combinatorial paths from instr_rvalid_i to instr_req_o and from from data_rvalid_i 
  // to data_req_o 
  localparam PULP_OBI            = 0;

  // Unused signals related to above unused parameters 
  // Left in code (with their original _i, _o postfixes) for future design extensions; 
  // these used to be former inputs/outputs of RI5CY

  logic [5:0]                     data_atop_o;  // atomic operation, only active if parameter `A_EXTENSION != 0`
  logic                           irq_sec_i;
  logic                           sec_lvl_o;

  localparam N_HWLP      = 2;
  localparam N_HWLP_BITS = $clog2(N_HWLP);
  localparam APU         = ((SHARED_DSP_MULT==1) | (SHARED_INT_DIV==1) | (FPU==1)) ? 1 : 0;


  // IF/ID signals
  logic              is_hwlp_id;
  logic [N_HWLP-1:0] hwlp_dec_cnt_id;
  logic              instr_valid_id;
  logic [31:0]       instr_rdata_id;    // Instruction sampled inside IF stage
  logic              is_compressed_id;
  logic              is_fetch_failed_id;
  logic              illegal_c_insn_id; // Illegal compressed instruction sent to ID stage
  logic [31:0]       pc_if;             // Program counter in IF stage
  logic [31:0]       pc_id;             // Program counter in ID stage

  logic              clear_instr_valid;
  logic              pc_set;
  logic [2:0]        pc_mux_id;         // Mux selector for next PC
  logic [2:0]        exc_pc_mux_id;     // Mux selector for exception PC
  logic [5:0]        m_exc_vec_pc_mux_id; // Mux selector for vectored IRQ PC
  logic [5:0]        u_exc_vec_pc_mux_id; // Mux selector for vectored IRQ PC
  logic [5:0]        exc_cause;
  logic [1:0]        trap_addr_mux;

  // ID performance counter signals
  logic        is_decoding;

  logic        useincr_addr_ex;   // Active when post increment
  logic        data_misaligned;

  logic        mult_multicycle;

  // Jump and branch target and decision (EX->IF)
  logic [31:0] jump_target_id, jump_target_ex;
  logic        branch_in_ex;
  logic        branch_decision;

  logic        ctrl_busy;
  logic        if_busy;
  logic        lsu_busy;
  logic        apu_busy;

  logic [31:0] pc_ex; // PC of last executed branch or p.elw

  // ALU Control
  logic        alu_en_ex;
  logic [ALU_OP_WIDTH-1:0] alu_operator_ex;
  logic [31:0] alu_operand_a_ex;
  logic [31:0] alu_operand_b_ex;
  logic [31:0] alu_operand_c_ex;
  logic [ 4:0] bmask_a_ex;
  logic [ 4:0] bmask_b_ex;
  logic [ 1:0] imm_vec_ext_ex;
  logic [ 1:0] alu_vec_mode_ex;
  logic        alu_is_clpx_ex, alu_is_subrot_ex;
  logic [ 1:0] alu_clpx_shift_ex;

  // Multiplier Control
  logic [ 2:0] mult_operator_ex;
  logic [31:0] mult_operand_a_ex;
  logic [31:0] mult_operand_b_ex;
  logic [31:0] mult_operand_c_ex;
  logic        mult_en_ex;
  logic        mult_sel_subword_ex;
  logic [ 1:0] mult_signed_mode_ex;
  logic [ 4:0] mult_imm_ex;
  logic [31:0] mult_dot_op_a_ex;
  logic [31:0] mult_dot_op_b_ex;
  logic [31:0] mult_dot_op_c_ex;
  logic [ 1:0] mult_dot_signed_ex;
  logic        mult_is_clpx_ex;
  logic [ 1:0] mult_clpx_shift_ex;
  logic        mult_clpx_img_ex;

  // FPU
  logic [C_PC-1:0]            fprec_csr;
  logic [C_RM-1:0]            frm_csr;
  logic [C_FFLAG-1:0]         fflags;
  logic [C_FFLAG-1:0]         fflags_csr;
  logic                       fflags_we;

  // APU
  logic                        apu_en_ex;
  logic [WAPUTYPE-1:0]         apu_type_ex;
  logic [APU_NDSFLAGS_CPU-1:0] apu_flags_ex;
  logic [APU_WOP_CPU-1:0]      apu_op_ex;
  logic [1:0]                  apu_lat_ex;
  logic [APU_NARGS_CPU-1:0][31:0]                 apu_operands_ex;
  logic [5:0]                  apu_waddr_ex;

  logic [2:0][5:0]             apu_read_regs;
  logic [2:0]                  apu_read_regs_valid;
  logic                        apu_read_dep;
  logic [1:0][5:0]             apu_write_regs;
  logic [1:0]                  apu_write_regs_valid;
  logic                        apu_write_dep;

  logic                        perf_apu_type;
  logic                        perf_apu_cont;
  logic                        perf_apu_dep;
  logic                        perf_apu_wb;

  // Register Write Control
  logic [5:0]  regfile_waddr_ex;
  logic        regfile_we_ex;
  logic [5:0]  regfile_waddr_fw_wb_o;        // From WB to ID
  logic        regfile_we_wb;
  logic [31:0] regfile_wdata;

  logic [5:0]  regfile_alu_waddr_ex;
  logic        regfile_alu_we_ex;

  logic [5:0]  regfile_alu_waddr_fw;
  logic        regfile_alu_we_fw;
  logic [31:0] regfile_alu_wdata_fw;

  // CSR control
  logic        csr_access_ex;
  logic [1:0]  csr_op_ex;
  logic [23:0] mtvec, utvec;
  logic [1:0]  mtvec_mode;
  logic [1:0]  utvec_mode;

  logic        csr_access;
  logic [1:0]  csr_op;
  csr_num_e    csr_addr;
  csr_num_e    csr_addr_int;
  logic [31:0] csr_rdata;
  logic [31:0] csr_wdata;
  PrivLvl_t    current_priv_lvl;

  // Data Memory Control:  From ID stage (id-ex pipe) <--> load store unit
  logic        data_we_ex;
  logic [5:0]  data_atop_ex;
  logic [1:0]  data_type_ex;
  logic [1:0]  data_sign_ext_ex;
  logic [1:0]  data_reg_offset_ex;
  logic        data_req_ex;
  logic        data_load_event_ex;
  logic        data_misaligned_ex;

  logic [31:0] lsu_rdata;

  // stall control
  logic        halt_if;
  logic        id_ready;
  logic        ex_ready;

  logic        id_valid;
  logic        ex_valid;
  logic        wb_valid;

  logic        lsu_ready_ex;
  logic        lsu_ready_wb;

  logic        apu_ready_wb;

  // Signals between instruction core interface and pipe (if and id stages)
  logic        instr_req_int;    // Id stage asserts a req to instruction core interface

  // Interrupts
  logic        m_irq_enable, u_irq_enable;
  logic        csr_irq_sec;
  logic [31:0] mepc, uepc, depc;

  logic        csr_save_cause;
  logic        csr_save_if;
  logic        csr_save_id;
  logic        csr_save_ex;
  logic [6:0]  csr_cause;
  logic        csr_restore_mret_id;
  logic        csr_restore_uret_id;

  logic        csr_restore_dret_id;

  // debug mode and dcsr configuration
  logic        debug_mode;
  logic [2:0]  debug_cause;
  logic        debug_csr_save;
  logic        debug_single_step;
  logic        debug_ebreakm;
  logic        debug_ebreaku;
  logic        trigger_match;

  // Hardware loop controller signals
  logic [N_HWLP-1:0] [31:0] hwlp_start;
  logic [N_HWLP-1:0] [31:0] hwlp_end;
  logic [N_HWLP-1:0] [31:0] hwlp_cnt;

  // used to write from CS registers to hardware loop registers
  logic   [N_HWLP_BITS-1:0] csr_hwlp_regid;
  logic               [2:0] csr_hwlp_we;
  logic              [31:0] csr_hwlp_data;

  // Performance Counters
  logic        perf_imiss;
  logic        perf_jump;
  logic        perf_jr_stall;
  logic        perf_ld_stall;
  logic        perf_pipeline_stall;

  //core busy signals
  logic        core_ctrl_firstfetch, core_busy_int, core_busy_q;

  //pmp signals
  logic  [N_PMP_ENTRIES-1:0] [31:0] pmp_addr;
  logic  [N_PMP_ENTRIES-1:0] [7:0]  pmp_cfg;

  logic                             data_req_pmp;
  logic [31:0]                      data_addr_pmp;
  logic                             data_gnt_pmp;
  logic                             data_err_pmp;
  logic                             data_err_ack;
  logic                             instr_req_pmp;
  logic                             instr_gnt_pmp;
  logic [31:0]                      instr_addr_pmp;
  logic                             instr_err_pmp;

  // interrupt signals
  logic        irq_pending;
  logic [5:0]  irq_id;

  //Simchecker signal
  logic is_interrupt;
  assign is_interrupt = (pc_mux_id == PC_EXCEPTION) && (exc_pc_mux_id == EXC_PC_IRQ);
  assign m_exc_vec_pc_mux_id = (mtvec_mode == 2'b0) ? 6'h0 : exc_cause;
  assign u_exc_vec_pc_mux_id = (utvec_mode == 2'b0) ? 6'h0 : exc_cause;

  // PULP_SECURE == 0
  assign irq_sec_i = 1'b0;

  // APU master signals
   generate
      if ( SHARED_FP ) begin
         assign apu_master_type_o  = apu_type_ex;
         assign apu_master_flags_o = apu_flags_ex;
         assign fflags_csr         = apu_master_flags_i;
      end
      else begin
         assign apu_master_type_o  = '0;
         assign apu_master_flags_o = '0;
         assign fflags_csr         = fflags;
      end
   endgenerate

`ifdef APU_TRACE

   int         apu_trace;
   string      fn;
   string      apu_waddr_trace;


   // open/close output file for writing
   initial
     begin
        wait(rst_ni == 1'b1);
        // hart_id_i[10:5] and hart_id_i[3:0] mean cluster_id and core_id in PULP
        $sformat(fn, "apu_trace_core_%h_%h.log", hart_id_i[10:5], hart_id_i[3:0]);
        $display("[APU_TRACER] Output filename is: %s", fn);
        apu_trace = $fopen(fn, "w");
        $fwrite(apu_trace, "time       register \tresult\n");

        while(1) begin

           @(negedge clk_i);
           if (ex_stage_i.apu_valid == 1'b1) begin
              if (ex_stage_i.apu_waddr>31)
                $sformat(apu_waddr_trace, "f%d",ex_stage_i.apu_waddr[4:0]);
              else
                $sformat(apu_waddr_trace, "x%d",ex_stage_i.apu_waddr[4:0]);
              $fwrite(apu_trace, "%t %s \t\t%h\n", $time, apu_waddr_trace, ex_stage_i.apu_result);
           end
        end

   end

   final
     begin
        $fclose(apu_trace);
     end
`endif

  //////////////////////////////////////////////////////////////////////////////////////////////
  //   ____ _            _      __  __                                                   _    //
  //  / ___| | ___   ___| | __ |  \/  | __ _ _ __   __ _  __ _  ___ _ __ ___   ___ _ __ | |_  //
  // | |   | |/ _ \ / __| |/ / | |\/| |/ _` | '_ \ / _` |/ _` |/ _ \ '_ ` _ \ / _ \ '_ \| __| //
  // | |___| | (_) | (__|   <  | |  | | (_| | | | | (_| | (_| |  __/ | | | | |  __/ | | | |_  //
  //  \____|_|\___/ \___|_|\_\ |_|  |_|\__,_|_| |_|\__,_|\__, |\___|_| |_| |_|\___|_| |_|\__| //
  //                                                     |___/                                //
  //////////////////////////////////////////////////////////////////////////////////////////////

  logic        clk;

  logic        clock_en;


  logic        sleeping;


  assign core_busy_o = core_ctrl_firstfetch ? 1'b1 : core_busy_q;

  // if we are sleeping on a barrier let's just wait on the instruction
  // interface to finish loading instructions
  assign core_busy_int = (PULP_CLUSTER & data_load_event_ex & data_req_o) ? (if_busy | apu_busy) : (if_busy | ctrl_busy | lsu_busy | apu_busy);

  assign clock_en      = PULP_CLUSTER ? clock_en_i | core_busy_o : irq_pending | debug_req_i | core_busy_o;

  assign sleeping      = ~core_busy_o;


  always_ff @(posedge clk_i, negedge rst_ni)
  begin
    if (rst_ni == 1'b0) begin
      core_busy_q <= 1'b0;
    end else begin
      core_busy_q <= core_busy_int;
    end
  end

  // main clock gate of the core
  // generates all clocks except the one for the debug unit which is
  // independent
  cv32e40p_clock_gate core_clock_gate_i
  (
    .clk_i        ( clk_i           ),
    .en_i         ( clock_en        ),
    .scan_cg_en_i ( scan_cg_en_i    ),
    .clk_o        ( clk             )
  );

  //////////////////////////////////////////////////
  //   ___ _____   ____ _____  _    ____ _____    //
  //  |_ _|  ___| / ___|_   _|/ \  / ___| ____|   //
  //   | || |_    \___ \ | | / _ \| |  _|  _|     //
  //   | ||  _|    ___) || |/ ___ \ |_| | |___    //
  //  |___|_|     |____/ |_/_/   \_\____|_____|   //
  //                                              //
  //////////////////////////////////////////////////
  cv32e40p_if_stage
  #(
    .PULP_HWLP           ( PULP_HWLP         ),
    .PULP_OBI            ( PULP_OBI          ),
    .N_HWLP              ( N_HWLP            ),
    .RDATA_WIDTH         ( INSTR_RDATA_WIDTH ),
    .FPU                 ( FPU               )
  )
  if_stage_i
  (
    .clk                 ( clk               ),
    .rst_n               ( rst_ni            ),

    // boot address
    .boot_addr_i         ( boot_addr_i[31:1] ),

    // debug mode halt address
    .dm_halt_addr_i      ( dm_halt_addr_i[31:2] ),

    // trap vector location
    .m_trap_base_addr_i  ( mtvec             ),
    .u_trap_base_addr_i  ( utvec             ),
    .trap_addr_mux_i     ( trap_addr_mux     ),

    // instruction request control
    .req_i               ( instr_req_int     ),

    // instruction cache interface
    .instr_req_o         ( instr_req_pmp     ),
    .instr_addr_o        ( instr_addr_pmp    ),
    .instr_gnt_i         ( instr_gnt_pmp     ),
    .instr_rvalid_i      ( instr_rvalid_i    ),
    .instr_rdata_i       ( instr_rdata_i     ),
    .instr_err_i         ( 1'b0              ),  // Bus error (not used yet)
    .instr_err_pmp_i     ( instr_err_pmp     ),  // PMP error

    // outputs to ID stage
    .hwlp_dec_cnt_id_o   ( hwlp_dec_cnt_id   ),
    .is_hwlp_id_o        ( is_hwlp_id        ),
    .instr_valid_id_o    ( instr_valid_id    ),
    .instr_rdata_id_o    ( instr_rdata_id    ),
    .is_compressed_id_o  ( is_compressed_id  ),
    .illegal_c_insn_id_o ( illegal_c_insn_id ),
    .pc_if_o             ( pc_if             ),
    .pc_id_o             ( pc_id             ),
    .is_fetch_failed_o   ( is_fetch_failed_id ),

    // control signals
    .clear_instr_valid_i ( clear_instr_valid ),
    .pc_set_i            ( pc_set            ),

    .mepc_i              ( mepc              ), // exception return address
    .uepc_i              ( uepc              ), // exception return address

    .depc_i              ( depc              ), // debug return address

    .pc_mux_i            ( pc_mux_id         ), // sel for pc multiplexer
    .exc_pc_mux_i        ( exc_pc_mux_id     ),
    .m_exc_vec_pc_mux_i  ( m_exc_vec_pc_mux_id ),
    .u_exc_vec_pc_mux_i  ( u_exc_vec_pc_mux_id ),

    // from hwloop registers
    .hwlp_start_i        ( hwlp_start        ),
    .hwlp_end_i          ( hwlp_end          ),
    .hwlp_cnt_i          ( hwlp_cnt          ),


    // Jump targets
    .jump_target_id_i    ( jump_target_id    ),
    .jump_target_ex_i    ( jump_target_ex    ),

    // pipeline stalls
    .halt_if_i           ( halt_if           ),
    .id_ready_i          ( id_ready          ),

    .if_busy_o           ( if_busy           ),
    .perf_imiss_o        ( perf_imiss        )
  );


  /////////////////////////////////////////////////
  //   ___ ____    ____ _____  _    ____ _____   //
  //  |_ _|  _ \  / ___|_   _|/ \  / ___| ____|  //
  //   | || | | | \___ \ | | / _ \| |  _|  _|    //
  //   | || |_| |  ___) || |/ ___ \ |_| | |___   //
  //  |___|____/  |____/ |_/_/   \_\____|_____|  //
  //                                             //
  /////////////////////////////////////////////////
  cv32e40p_id_stage
  #(
    .PULP_HWLP                    ( PULP_HWLP            ),
    .N_HWLP                       ( N_HWLP               ),
    .PULP_SECURE                  ( PULP_SECURE          ),
    .USE_PMP                      ( USE_PMP              ),
    .A_EXTENSION                  ( A_EXTENSION          ),
    .APU                          ( APU                  ),
    .FPU                          ( FPU                  ),
    .PULP_ZFINX                   ( PULP_ZFINX           ),
    .FP_DIVSQRT                   ( FP_DIVSQRT           ),
    .SHARED_FP                    ( SHARED_FP            ),
    .SHARED_DSP_MULT              ( SHARED_DSP_MULT      ),
    .SHARED_INT_MULT              ( SHARED_INT_MULT      ),
    .SHARED_INT_DIV               ( SHARED_INT_DIV       ),
    .SHARED_FP_DIVSQRT            ( SHARED_FP_DIVSQRT    ),
    .WAPUTYPE                     ( WAPUTYPE             ),
    .APU_NARGS_CPU                ( APU_NARGS_CPU        ),
    .APU_WOP_CPU                  ( APU_WOP_CPU          ),
    .APU_NDSFLAGS_CPU             ( APU_NDSFLAGS_CPU     ),
    .APU_NUSFLAGS_CPU             ( APU_NUSFLAGS_CPU     ),
    .DEBUG_TRIGGER_EN             ( DEBUG_TRIGGER_EN     )
  )
  id_stage_i
  (
    .clk                          ( clk                  ),
    .rst_n                        ( rst_ni               ),

    .scan_cg_en_i                 ( scan_cg_en_i         ),

    // Processor Enable
    .fetch_enable_i               ( fetch_enable_i       ),
    .ctrl_busy_o                  ( ctrl_busy            ),
    .core_ctrl_firstfetch_o       ( core_ctrl_firstfetch ),
    .is_decoding_o                ( is_decoding          ),

    // Interface to instruction memory
    .hwlp_dec_cnt_i               ( hwlp_dec_cnt_id      ),
    .is_hwlp_i                    ( is_hwlp_id           ),
    .instr_valid_i                ( instr_valid_id       ),
    .instr_rdata_i                ( instr_rdata_id       ),
    .instr_req_o                  ( instr_req_int        ),

    // Jumps and branches
    .branch_in_ex_o               ( branch_in_ex         ),
    .branch_decision_i            ( branch_decision      ),
    .jump_target_o                ( jump_target_id       ),

    // IF and ID control signals
    .clear_instr_valid_o          ( clear_instr_valid    ),
    .pc_set_o                     ( pc_set               ),
    .pc_mux_o                     ( pc_mux_id            ),
    .exc_pc_mux_o                 ( exc_pc_mux_id        ),
    .exc_cause_o                  ( exc_cause            ),
    .trap_addr_mux_o              ( trap_addr_mux        ),
    .illegal_c_insn_i             ( illegal_c_insn_id    ),
    .is_compressed_i              ( is_compressed_id     ),
    .is_fetch_failed_i            ( is_fetch_failed_id   ),

    .pc_if_i                      ( pc_if                ),
    .pc_id_i                      ( pc_id                ),

    // Stalls
    .halt_if_o                    ( halt_if              ),

    .id_ready_o                   ( id_ready             ),
    .ex_ready_i                   ( ex_ready             ),
    .wb_ready_i                   ( lsu_ready_wb         ),

    .id_valid_o                   ( id_valid             ),
    .ex_valid_i                   ( ex_valid             ),

    // From the Pipeline ID/EX
    .pc_ex_o                      ( pc_ex                ),

    .alu_en_ex_o                  ( alu_en_ex            ),
    .alu_operator_ex_o            ( alu_operator_ex      ),
    .alu_operand_a_ex_o           ( alu_operand_a_ex     ),
    .alu_operand_b_ex_o           ( alu_operand_b_ex     ),
    .alu_operand_c_ex_o           ( alu_operand_c_ex     ),
    .bmask_a_ex_o                 ( bmask_a_ex           ),
    .bmask_b_ex_o                 ( bmask_b_ex           ),
    .imm_vec_ext_ex_o             ( imm_vec_ext_ex       ),
    .alu_vec_mode_ex_o            ( alu_vec_mode_ex      ),
    .alu_is_clpx_ex_o             ( alu_is_clpx_ex       ),
    .alu_is_subrot_ex_o           ( alu_is_subrot_ex     ),
    .alu_clpx_shift_ex_o          ( alu_clpx_shift_ex    ),

    .regfile_waddr_ex_o           ( regfile_waddr_ex     ),
    .regfile_we_ex_o              ( regfile_we_ex        ),

    .regfile_alu_we_ex_o          ( regfile_alu_we_ex    ),
    .regfile_alu_waddr_ex_o       ( regfile_alu_waddr_ex ),

    // MUL
    .mult_operator_ex_o           ( mult_operator_ex     ), // from ID to EX stage
    .mult_en_ex_o                 ( mult_en_ex           ), // from ID to EX stage
    .mult_sel_subword_ex_o        ( mult_sel_subword_ex  ), // from ID to EX stage
    .mult_signed_mode_ex_o        ( mult_signed_mode_ex  ), // from ID to EX stage
    .mult_operand_a_ex_o          ( mult_operand_a_ex    ), // from ID to EX stage
    .mult_operand_b_ex_o          ( mult_operand_b_ex    ), // from ID to EX stage
    .mult_operand_c_ex_o          ( mult_operand_c_ex    ), // from ID to EX stage
    .mult_imm_ex_o                ( mult_imm_ex          ), // from ID to EX stage

    .mult_dot_op_a_ex_o           ( mult_dot_op_a_ex     ), // from ID to EX stage
    .mult_dot_op_b_ex_o           ( mult_dot_op_b_ex     ), // from ID to EX stage
    .mult_dot_op_c_ex_o           ( mult_dot_op_c_ex     ), // from ID to EX stage
    .mult_dot_signed_ex_o         ( mult_dot_signed_ex   ), // from ID to EX stage
    .mult_is_clpx_ex_o            ( mult_is_clpx_ex      ), // from ID to EX stage
    .mult_clpx_shift_ex_o         ( mult_clpx_shift_ex   ), // from ID to EX stage
    .mult_clpx_img_ex_o           ( mult_clpx_img_ex     ), // from ID to EX stage

    // FPU
    .frm_i                        ( frm_csr                 ),

    // APU
    .apu_en_ex_o                  ( apu_en_ex               ),
    .apu_type_ex_o                ( apu_type_ex             ),
    .apu_op_ex_o                  ( apu_op_ex               ),
    .apu_lat_ex_o                 ( apu_lat_ex              ),
    .apu_operands_ex_o            ( apu_operands_ex         ),
    .apu_flags_ex_o               ( apu_flags_ex            ),
    .apu_waddr_ex_o               ( apu_waddr_ex            ),

    .apu_read_regs_o              ( apu_read_regs           ),
    .apu_read_regs_valid_o        ( apu_read_regs_valid     ),
    .apu_read_dep_i               ( apu_read_dep            ),
    .apu_write_regs_o             ( apu_write_regs          ),
    .apu_write_regs_valid_o       ( apu_write_regs_valid    ),
    .apu_write_dep_i              ( apu_write_dep           ),
    .apu_perf_dep_o               ( perf_apu_dep            ),
    .apu_busy_i                   ( apu_busy                ),

    // CSR ID/EX
    .csr_access_ex_o              ( csr_access_ex        ),
    .csr_op_ex_o                  ( csr_op_ex            ),
    .current_priv_lvl_i           ( current_priv_lvl     ),
    .csr_irq_sec_o                ( csr_irq_sec          ),
    .csr_cause_o                  ( csr_cause            ),
    .csr_save_if_o                ( csr_save_if          ), // control signal to save pc
    .csr_save_id_o                ( csr_save_id          ), // control signal to save pc
    .csr_save_ex_o                ( csr_save_ex          ), // control signal to save pc
    .csr_restore_mret_id_o        ( csr_restore_mret_id  ), // control signal to restore pc
    .csr_restore_uret_id_o        ( csr_restore_uret_id  ), // control signal to restore pc

    .csr_restore_dret_id_o        ( csr_restore_dret_id  ), // control signal to restore pc

    .csr_save_cause_o             ( csr_save_cause       ),

    // hardware loop signals to IF hwlp controller
    .hwlp_start_o                 ( hwlp_start           ),
    .hwlp_end_o                   ( hwlp_end             ),
    .hwlp_cnt_o                   ( hwlp_cnt             ),

    // hardware loop signals from CSR
    .csr_hwlp_regid_i             ( csr_hwlp_regid       ),
    .csr_hwlp_we_i                ( csr_hwlp_we          ),
    .csr_hwlp_data_i              ( csr_hwlp_data        ),

    // LSU
    .data_req_ex_o                ( data_req_ex          ), // to load store unit
    .data_we_ex_o                 ( data_we_ex           ), // to load store unit
    .atop_ex_o                    ( data_atop_ex         ),
    .data_type_ex_o               ( data_type_ex         ), // to load store unit
    .data_sign_ext_ex_o           ( data_sign_ext_ex     ), // to load store unit
    .data_reg_offset_ex_o         ( data_reg_offset_ex   ), // to load store unit
    .data_load_event_ex_o         ( data_load_event_ex   ), // to load store unit

    .data_misaligned_ex_o         ( data_misaligned_ex   ), // to load store unit

    .prepost_useincr_ex_o         ( useincr_addr_ex      ),
    .data_misaligned_i            ( data_misaligned      ),
    .data_err_i                   ( data_err_pmp         ),
    .data_err_ack_o               ( data_err_ack         ),


    // Interrupt Signals
    .irq_pending_i                ( irq_pending          ), // incoming interrupts
    .irq_id_i                     ( irq_id               ),
    .irq_sec_i                    ( (PULP_SECURE) ? irq_sec_i : 1'b0 ),
    .m_irq_enable_i               ( m_irq_enable         ),
    .u_irq_enable_i               ( u_irq_enable         ),
    .irq_ack_o                    ( irq_ack_o            ),
    .irq_id_o                     ( irq_id_o             ),

    // Debug Signal
    .debug_mode_o                 ( debug_mode           ),
    .debug_cause_o                ( debug_cause          ),
    .debug_csr_save_o             ( debug_csr_save       ),
    .debug_req_i                  ( debug_req_i          ),
    .debug_single_step_i          ( debug_single_step    ),
    .debug_ebreakm_i              ( debug_ebreakm        ),
    .debug_ebreaku_i              ( debug_ebreaku        ),
    .trigger_match_i              ( trigger_match        ),

    // Forward Signals
    .regfile_waddr_wb_i           ( regfile_waddr_fw_wb_o),  // Write address ex-wb pipeline
    .regfile_we_wb_i              ( regfile_we_wb        ),  // write enable for the register file
    .regfile_wdata_wb_i           ( regfile_wdata        ),  // write data to commit in the register file

    .regfile_alu_waddr_fw_i       ( regfile_alu_waddr_fw ),
    .regfile_alu_we_fw_i          ( regfile_alu_we_fw    ),
    .regfile_alu_wdata_fw_i       ( regfile_alu_wdata_fw ),

    // from ALU
    .mult_multicycle_i            ( mult_multicycle      ),

    // Performance Counters
    .perf_jump_o                  ( perf_jump            ),
    .perf_jr_stall_o              ( perf_jr_stall        ),
    .perf_ld_stall_o              ( perf_ld_stall        ),
    .perf_pipeline_stall_o        ( perf_pipeline_stall  )
  );


  /////////////////////////////////////////////////////
  //   _______  __  ____ _____  _    ____ _____      //
  //  | ____\ \/ / / ___|_   _|/ \  / ___| ____|     //
  //  |  _|  \  /  \___ \ | | / _ \| |  _|  _|       //
  //  | |___ /  \   ___) || |/ ___ \ |_| | |___      //
  //  |_____/_/\_\ |____/ |_/_/   \_\____|_____|     //
  //                                                 //
  /////////////////////////////////////////////////////
  cv32e40p_ex_stage
  #(
   .FPU              ( FPU                ),
   .FP_DIVSQRT       ( FP_DIVSQRT         ),
   .SHARED_FP        ( SHARED_FP          ),
   .SHARED_DSP_MULT  ( SHARED_DSP_MULT    ),
   .SHARED_INT_DIV   ( SHARED_INT_DIV     ),
   .APU_NARGS_CPU    ( APU_NARGS_CPU      ),
   .APU_WOP_CPU      ( APU_WOP_CPU        ),
   .APU_NDSFLAGS_CPU ( APU_NDSFLAGS_CPU   ),
   .APU_NUSFLAGS_CPU ( APU_NUSFLAGS_CPU   )
  )
  ex_stage_i
  (
    // Global signals: Clock and active low asynchronous reset
    .clk                        ( clk                          ),
    .rst_n                      ( rst_ni                       ),

    // Alu signals from ID stage
    .alu_en_i                   ( alu_en_ex                    ),
    .alu_operator_i             ( alu_operator_ex              ), // from ID/EX pipe registers
    .alu_operand_a_i            ( alu_operand_a_ex             ), // from ID/EX pipe registers
    .alu_operand_b_i            ( alu_operand_b_ex             ), // from ID/EX pipe registers
    .alu_operand_c_i            ( alu_operand_c_ex             ), // from ID/EX pipe registers
    .bmask_a_i                  ( bmask_a_ex                   ), // from ID/EX pipe registers
    .bmask_b_i                  ( bmask_b_ex                   ), // from ID/EX pipe registers
    .imm_vec_ext_i              ( imm_vec_ext_ex               ), // from ID/EX pipe registers
    .alu_vec_mode_i             ( alu_vec_mode_ex              ), // from ID/EX pipe registers
    .alu_is_clpx_i              ( alu_is_clpx_ex               ), // from ID/EX pipe registers
    .alu_is_subrot_i            ( alu_is_subrot_ex             ), // from ID/Ex pipe registers
    .alu_clpx_shift_i           ( alu_clpx_shift_ex            ), // from ID/EX pipe registers

    // Multipler
    .mult_operator_i            ( mult_operator_ex             ), // from ID/EX pipe registers
    .mult_operand_a_i           ( mult_operand_a_ex            ), // from ID/EX pipe registers
    .mult_operand_b_i           ( mult_operand_b_ex            ), // from ID/EX pipe registers
    .mult_operand_c_i           ( mult_operand_c_ex            ), // from ID/EX pipe registers
    .mult_en_i                  ( mult_en_ex                   ), // from ID/EX pipe registers
    .mult_sel_subword_i         ( mult_sel_subword_ex          ), // from ID/EX pipe registers
    .mult_signed_mode_i         ( mult_signed_mode_ex          ), // from ID/EX pipe registers
    .mult_imm_i                 ( mult_imm_ex                  ), // from ID/EX pipe registers
    .mult_dot_op_a_i            ( mult_dot_op_a_ex             ), // from ID/EX pipe registers
    .mult_dot_op_b_i            ( mult_dot_op_b_ex             ), // from ID/EX pipe registers
    .mult_dot_op_c_i            ( mult_dot_op_c_ex             ), // from ID/EX pipe registers
    .mult_dot_signed_i          ( mult_dot_signed_ex           ), // from ID/EX pipe registers
    .mult_is_clpx_i             ( mult_is_clpx_ex              ), // from ID/EX pipe registers
    .mult_clpx_shift_i          ( mult_clpx_shift_ex           ), // from ID/EX pipe registers
    .mult_clpx_img_i            ( mult_clpx_img_ex             ), // from ID/EX pipe registers

    .mult_multicycle_o          ( mult_multicycle              ), // to ID/EX pipe registers

    // FPU
    .fpu_prec_i                 ( fprec_csr                    ),
    .fpu_fflags_o               ( fflags                       ),
    .fpu_fflags_we_o            ( fflags_we                    ),

    // APU
    .apu_en_i                   ( apu_en_ex                    ),
    .apu_op_i                   ( apu_op_ex                    ),
    .apu_lat_i                  ( apu_lat_ex                   ),
    .apu_operands_i             ( apu_operands_ex              ),
    .apu_waddr_i                ( apu_waddr_ex                 ),
    .apu_flags_i                ( apu_flags_ex                 ),

    .apu_read_regs_i            ( apu_read_regs                ),
    .apu_read_regs_valid_i      ( apu_read_regs_valid          ),
    .apu_read_dep_o             ( apu_read_dep                 ),
    .apu_write_regs_i           ( apu_write_regs               ),
    .apu_write_regs_valid_i     ( apu_write_regs_valid         ),
    .apu_write_dep_o            ( apu_write_dep                ),

    .apu_perf_type_o            ( perf_apu_type                ),
    .apu_perf_cont_o            ( perf_apu_cont                ),
    .apu_perf_wb_o              ( perf_apu_wb                  ),
    .apu_ready_wb_o             ( apu_ready_wb                 ),
    .apu_busy_o                 ( apu_busy                     ),

    // apu-interconnect
    // handshake signals
    .apu_master_req_o           ( apu_master_req_o             ),
    .apu_master_ready_o         ( apu_master_ready_o           ),
    .apu_master_gnt_i           ( apu_master_gnt_i             ),
    // request channel
    .apu_master_operands_o      ( apu_master_operands_o        ),
    .apu_master_op_o            ( apu_master_op_o              ),
    // response channel
    .apu_master_valid_i         ( apu_master_valid_i           ),
    .apu_master_result_i        ( apu_master_result_i          ),

    .lsu_en_i                   ( data_req_ex                  ),
    .lsu_rdata_i                ( lsu_rdata                    ),

    // interface with CSRs
    .csr_access_i               ( csr_access_ex                ),
    .csr_rdata_i                ( csr_rdata                    ),

    // From ID Stage: Regfile control signals
    .branch_in_ex_i             ( branch_in_ex                 ),
    .regfile_alu_waddr_i        ( regfile_alu_waddr_ex         ),
    .regfile_alu_we_i           ( regfile_alu_we_ex            ),

    .regfile_waddr_i            ( regfile_waddr_ex             ),
    .regfile_we_i               ( regfile_we_ex                ),

    // Output of ex stage pipeline
    .regfile_waddr_wb_o         ( regfile_waddr_fw_wb_o        ),
    .regfile_we_wb_o            ( regfile_we_wb                ),
    .regfile_wdata_wb_o         ( regfile_wdata                ),

    // To IF: Jump and branch target and decision
    .jump_target_o              ( jump_target_ex               ),
    .branch_decision_o          ( branch_decision              ),

    // To ID stage: Forwarding signals
    .regfile_alu_waddr_fw_o     ( regfile_alu_waddr_fw         ),
    .regfile_alu_we_fw_o        ( regfile_alu_we_fw            ),
    .regfile_alu_wdata_fw_o     ( regfile_alu_wdata_fw         ),

    // stall control
    .is_decoding_i              ( is_decoding                  ),
    .lsu_ready_ex_i             ( lsu_ready_ex                 ),
    .lsu_err_i                  ( data_err_pmp                 ),

    .ex_ready_o                 ( ex_ready                     ),
    .ex_valid_o                 ( ex_valid                     ),
    .wb_ready_i                 ( lsu_ready_wb                 )
  );


  ////////////////////////////////////////////////////////////////////////////////////////
  //    _     ___    _    ____    ____ _____ ___  ____  _____   _   _ _   _ ___ _____   //
  //   | |   / _ \  / \  |  _ \  / ___|_   _/ _ \|  _ \| ____| | | | | \ | |_ _|_   _|  //
  //   | |  | | | |/ _ \ | | | | \___ \ | || | | | |_) |  _|   | | | |  \| || |  | |    //
  //   | |__| |_| / ___ \| |_| |  ___) || || |_| |  _ <| |___  | |_| | |\  || |  | |    //
  //   |_____\___/_/   \_\____/  |____/ |_| \___/|_| \_\_____|  \___/|_| \_|___| |_|    //
  //                                                                                    //
  ////////////////////////////////////////////////////////////////////////////////////////

<<<<<<< HEAD
  cv32e40p_load_store_unit  load_store_unit_i
=======
  riscv_load_store_unit
  #(
    .PULP_OBI              ( PULP_OBI           )
  )
  load_store_unit_i
>>>>>>> 748abbf0
  (
    .clk                   ( clk                ),
    .rst_n                 ( rst_ni             ),

    //output to data memory
    .data_req_o            ( data_req_pmp       ),
    .data_gnt_i            ( data_gnt_pmp       ),
    .data_rvalid_i         ( data_rvalid_i      ),
    .data_err_i            ( 1'b0               ),  // Bus error (not used yet)
    .data_err_pmp_i        ( data_err_pmp       ),  // PMP error

    .data_addr_o           ( data_addr_pmp      ),
    .data_we_o             ( data_we_o          ),
    .data_atop_o           ( data_atop_o        ),
    .data_be_o             ( data_be_o          ),
    .data_wdata_o          ( data_wdata_o       ),
    .data_rdata_i          ( data_rdata_i       ),

    // signal from ex stage
    .data_we_ex_i          ( data_we_ex         ),
    .data_atop_ex_i        ( data_atop_ex       ),
    .data_type_ex_i        ( data_type_ex       ),
    .data_wdata_ex_i       ( alu_operand_c_ex   ),
    .data_reg_offset_ex_i  ( data_reg_offset_ex ),
    .data_sign_ext_ex_i    ( data_sign_ext_ex   ),  // sign extension

    .data_rdata_ex_o       ( lsu_rdata          ),
    .data_req_ex_i         ( data_req_ex        ),
    .operand_a_ex_i        ( alu_operand_a_ex   ),
    .operand_b_ex_i        ( alu_operand_b_ex   ),
    .addr_useincr_ex_i     ( useincr_addr_ex    ),

    .data_misaligned_ex_i  ( data_misaligned_ex ), // from ID/EX pipeline
    .data_misaligned_o     ( data_misaligned    ),

    // control signals
    .lsu_ready_ex_o        ( lsu_ready_ex       ),
    .lsu_ready_wb_o        ( lsu_ready_wb       ),

    .busy_o                ( lsu_busy           )
  );

  assign wb_valid = lsu_ready_wb & apu_ready_wb;


  //////////////////////////////////////
  //        ____ ____  ____           //
  //       / ___/ ___||  _ \ ___      //
  //      | |   \___ \| |_) / __|     //
  //      | |___ ___) |  _ <\__ \     //
  //       \____|____/|_| \_\___/     //
  //                                  //
  //   Control and Status Registers   //
  //////////////////////////////////////

  cv32e40p_cs_registers
  #(
    .A_EXTENSION      ( A_EXTENSION           ),
    .FPU              ( FPU                   ),
    .APU              ( APU                   ),
    .PULP_SECURE      ( PULP_SECURE           ),
    .USE_PMP          ( USE_PMP               ),
    .N_PMP_ENTRIES    ( N_PMP_ENTRIES         ),
    .NUM_MHPMCOUNTERS ( NUM_MHPMCOUNTERS      ),
    .PULP_HWLP        ( PULP_HWLP             ),
    .DEBUG_TRIGGER_EN ( DEBUG_TRIGGER_EN      )
  )
  cs_registers_i
  (
    .clk                     ( clk                ),
    .rst_n                   ( rst_ni             ),

    // Hart ID from outside
    .hart_id_i               ( hart_id_i          ),
    .mtvec_o                 ( mtvec              ),
    .utvec_o                 ( utvec              ),
    .mtvec_mode_o            ( mtvec_mode         ),
    .utvec_mode_o            ( utvec_mode         ),
    // boot address
    .boot_addr_i             ( boot_addr_i[31:1]  ),
    // Interface to CSRs (SRAM like)
    .csr_access_i            ( csr_access         ),
    .csr_addr_i              ( csr_addr           ),
    .csr_wdata_i             ( csr_wdata          ),
    .csr_op_i                ( csr_op             ),
    .csr_rdata_o             ( csr_rdata          ),

    .frm_o                   ( frm_csr            ),
    .fprec_o                 ( fprec_csr          ),
    .fflags_i                ( fflags_csr         ),
    .fflags_we_i             ( fflags_we          ),

    // Interrupt related control signals
    .m_irq_enable_o          ( m_irq_enable       ),
    .u_irq_enable_o          ( u_irq_enable       ),
    .csr_irq_sec_i           ( csr_irq_sec        ),
    .sec_lvl_o               ( sec_lvl_o          ),
    .mepc_o                  ( mepc               ),
    .uepc_o                  ( uepc               ),
    .irq_software_i          ( irq_software_i     ),
    .irq_timer_i             ( irq_timer_i        ),
    .irq_external_i          ( irq_external_i     ),
    .irq_fast_i              ( irq_fast_i         ),
    .irq_pending_o           ( irq_pending        ), // IRQ to ID/Controller
    .irq_id_o                ( irq_id             ),
    // debug
    .debug_mode_i            ( debug_mode         ),
    .debug_cause_i           ( debug_cause        ),
    .debug_csr_save_i        ( debug_csr_save     ),
    .depc_o                  ( depc               ),
    .debug_single_step_o     ( debug_single_step  ),
    .debug_ebreakm_o         ( debug_ebreakm      ),
    .debug_ebreaku_o         ( debug_ebreaku      ),
    .trigger_match_o         ( trigger_match      ),

    .priv_lvl_o              ( current_priv_lvl   ),

    .pmp_addr_o              ( pmp_addr           ),
    .pmp_cfg_o               ( pmp_cfg            ),

    .pc_if_i                 ( pc_if              ),
    .pc_id_i                 ( pc_id              ),
    .pc_ex_i                 ( pc_ex              ),

    .csr_save_if_i           ( csr_save_if        ),
    .csr_save_id_i           ( csr_save_id        ),
    .csr_save_ex_i           ( csr_save_ex        ),
    .csr_restore_mret_i      ( csr_restore_mret_id ),
    .csr_restore_uret_i      ( csr_restore_uret_id ),

    .csr_restore_dret_i      ( csr_restore_dret_id ),

    .csr_cause_i             ( csr_cause          ),
    .csr_save_cause_i        ( csr_save_cause     ),

    // from hwloop registers
    .hwlp_start_i            ( hwlp_start         ),
    .hwlp_end_i              ( hwlp_end           ),
    .hwlp_cnt_i              ( hwlp_cnt           ),

    .hwlp_regid_o            ( csr_hwlp_regid     ),
    .hwlp_we_o               ( csr_hwlp_we        ),
    .hwlp_data_o             ( csr_hwlp_data      ),

    // performance counter related signals
    .id_valid_i              ( id_valid           ),
    .is_compressed_i         ( is_compressed_id   ),
    .is_decoding_i           ( is_decoding        ),

    .imiss_i                 ( perf_imiss         ),
    .pc_set_i                ( pc_set             ),
    .jump_i                  ( perf_jump          ),
    .branch_i                ( branch_in_ex       ),
    .branch_taken_i          ( branch_decision    ),
    .ld_stall_i              ( perf_ld_stall      ),
    .jr_stall_i              ( perf_jr_stall      ),
    .pipeline_stall_i        ( perf_pipeline_stall ),

    .apu_typeconflict_i      ( perf_apu_type      ),
    .apu_contention_i        ( perf_apu_cont      ),
    .apu_dep_i               ( perf_apu_dep       ),
    .apu_wb_i                ( perf_apu_wb        ),

    .mem_load_i              ( data_req_o & data_gnt_i & (~data_we_o) ),
    .mem_store_i             ( data_req_o & data_gnt_i & data_we_o    )
  );

  //  CSR access
  assign csr_access   =  csr_access_ex;
  assign csr_addr     =  csr_addr_int;
  assign csr_wdata    =  alu_operand_a_ex;
  assign csr_op       =  csr_op_ex;

  assign csr_addr_int = csr_num_e'(csr_access_ex ? alu_operand_b_ex[11:0] : '0);



  ///////////////////////////
  //   ____  __  __ ____   //
  //  |  _ \|  \/  |  _ \  //
  //  | |_) | |\/| | |_) | //
  //  |  __/| |  | |  __/  //
  //  |_|   |_|  |_|_|     //
  //                       //
  ///////////////////////////

  generate
  if(PULP_SECURE && USE_PMP) begin : RISCY_PMP
  cv32e40p_pmp
  #(
     .N_PMP_ENTRIES(N_PMP_ENTRIES)
  )
  pmp_unit_i
  (
    .clk                     ( clk                ),
    .rst_n                   ( rst_ni             ),

    .pmp_privil_mode_i       ( current_priv_lvl   ),

    .pmp_addr_i              ( pmp_addr           ),
    .pmp_cfg_i               ( pmp_cfg            ),


    .data_req_i              ( data_req_pmp       ),
    .data_addr_i             ( data_addr_pmp      ),
    .data_we_i               ( data_we_o          ),
    .data_gnt_o              ( data_gnt_pmp       ),

    .data_req_o              ( data_req_o         ),
    .data_gnt_i              ( data_gnt_i         ),
    .data_addr_o             ( data_addr_o        ),
    .data_err_o              ( data_err_pmp       ),
    .data_err_ack_i          ( data_err_ack       ),

    .instr_req_i             ( instr_req_pmp      ),
    .instr_addr_i            ( instr_addr_pmp     ),
    .instr_gnt_o             ( instr_gnt_pmp      ),

    .instr_req_o             ( instr_req_o        ),
    .instr_gnt_i             ( instr_gnt_i        ),
    .instr_addr_o            ( instr_addr_o       ),
    .instr_err_o             ( instr_err_pmp      )
  );
  end else begin
    assign instr_req_o   = instr_req_pmp;
    assign instr_addr_o  = instr_addr_pmp;
    assign instr_gnt_pmp = instr_gnt_i;
    assign instr_err_pmp = 1'b0;

    assign data_req_o    = data_req_pmp;
    assign data_addr_o   = data_addr_pmp;
    assign data_gnt_pmp  = data_gnt_i;
    assign data_err_pmp  = 1'b0;
  end
  endgenerate


`ifndef VERILATOR
`ifdef TRACE_EXECUTION

  logic tracer_clk;
  assign #1 tracer_clk = clk_i;

  cv32e40p_tracer tracer_i
  (
    .clk            ( tracer_clk                           ), // always-running clock for tracing
    .rst_n          ( rst_ni                               ),

    .fetch_enable   ( fetch_enable_i                       ),
    .hart_id_i      ( hart_id_i                            ),

    .pc             ( id_stage_i.pc_id_i                   ),
    .instr          ( id_stage_i.instr                     ),
    .controller_state_i ( id_stage_i.controller_i.ctrl_fsm_cs ),
    .compressed     ( id_stage_i.is_compressed_i           ),
    .id_valid       ( id_stage_i.id_valid_o                ),
    .is_decoding    ( id_stage_i.is_decoding_o             ),
    .pipe_flush     ( id_stage_i.controller_i.pipe_flush_i ),
    .mret           ( id_stage_i.controller_i.mret_insn_i  ),
    .uret           ( id_stage_i.controller_i.uret_insn_i  ),
    .dret           ( id_stage_i.controller_i.dret_insn_i  ),
    .ecall          ( id_stage_i.controller_i.ecall_insn_i ),
    .ebreak         ( id_stage_i.controller_i.ebrk_insn_i  ),
    .fence          ( id_stage_i.controller_i.fencei_insn_i),
    .rs1_value      ( id_stage_i.operand_a_fw_id           ),
    .rs2_value      ( id_stage_i.operand_b_fw_id           ),
    .rs3_value      ( id_stage_i.alu_operand_c             ),
    .rs2_value_vec  ( id_stage_i.alu_operand_b             ),

    .rs1_is_fp      ( id_stage_i.regfile_fp_a              ),
    .rs2_is_fp      ( id_stage_i.regfile_fp_b              ),
    .rs3_is_fp      ( id_stage_i.regfile_fp_c              ),
    .rd_is_fp       ( id_stage_i.regfile_fp_d              ),

    .ex_valid       ( ex_valid                             ),
    .ex_reg_addr    ( regfile_alu_waddr_fw                 ),
    .ex_reg_we      ( regfile_alu_we_fw                    ),
    .ex_reg_wdata   ( regfile_alu_wdata_fw                 ),

    .ex_data_addr   ( data_addr_o                          ),
    .ex_data_req    ( data_req_o                           ),
    .ex_data_gnt    ( data_gnt_i                           ),
    .ex_data_we     ( data_we_o                            ),
    .ex_data_wdata  ( data_wdata_o                         ),
    .data_misaligned ( data_misaligned                     ),

    .wb_bypass      ( ex_stage_i.branch_in_ex_i            ),

    .wb_valid       ( wb_valid                             ),
    .wb_reg_addr    ( regfile_waddr_fw_wb_o                ),
    .wb_reg_we      ( regfile_we_wb                        ),
    .wb_reg_wdata   ( regfile_wdata                        ),

    .imm_u_type     ( id_stage_i.imm_u_type                ),
    .imm_uj_type    ( id_stage_i.imm_uj_type               ),
    .imm_i_type     ( id_stage_i.imm_i_type                ),
    .imm_iz_type    ( id_stage_i.imm_iz_type[11:0]         ),
    .imm_z_type     ( id_stage_i.imm_z_type                ),
    .imm_s_type     ( id_stage_i.imm_s_type                ),
    .imm_sb_type    ( id_stage_i.imm_sb_type               ),
    .imm_s2_type    ( id_stage_i.imm_s2_type               ),
    .imm_s3_type    ( id_stage_i.imm_s3_type               ),
    .imm_vs_type    ( id_stage_i.imm_vs_type               ),
    .imm_vu_type    ( id_stage_i.imm_vu_type               ),
    .imm_shuffle_type ( id_stage_i.imm_shuffle_type        ),
    .imm_clip_type  ( id_stage_i.instr_rdata_i[11:7]       )
  );
`endif
`endif
endmodule<|MERGE_RESOLUTION|>--- conflicted
+++ resolved
@@ -921,15 +921,11 @@
   //                                                                                    //
   ////////////////////////////////////////////////////////////////////////////////////////
 
-<<<<<<< HEAD
-  cv32e40p_load_store_unit  load_store_unit_i
-=======
-  riscv_load_store_unit
+  cv32e40p_load_store_unit
   #(
     .PULP_OBI              ( PULP_OBI           )
   )
   load_store_unit_i
->>>>>>> 748abbf0
   (
     .clk                   ( clk                ),
     .rst_n                 ( rst_ni             ),
