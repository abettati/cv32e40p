--- conflicted
+++ resolved
@@ -2436,15 +2436,11 @@
               CSR_MCAUSE,
               CSR_MTVAL,
               CSR_MIP,
-<<<<<<< HEAD
               CSR_MIP1,
               CSR_MVENDORID,
               CSR_MARCHID,
               CSR_MIMPID,
               CSR_MHARTID,
-=======
-              CSR_MIPX,
->>>>>>> 647b46c3
               CSR_MCOUNTEREN,
 
               UHARTID,
