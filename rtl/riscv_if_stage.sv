--- conflicted
+++ resolved
@@ -34,7 +34,7 @@
   parameter PULP_OBI        = 0,                        // Legacy PULP OBI behavior
   parameter N_HWLP          = 2,                        // Number of hardware loop sets
   parameter RDATA_WIDTH     = 32,                       // Instruction read data width
-  parameter FPU             = 0                         // Floating Point Unit present  
+  parameter FPU             = 0                         // Floating Point Unit present
 )
 (
     input  logic        clk,
@@ -120,10 +120,6 @@
   logic       [31:0] fetch_rdata;
 
   logic       [31:0] exc_pc;
-
-  // hardware loop related signals
-  logic              hwlp_branch;
-
 
   logic [23:0]       trap_base_addr;
   logic  [5:0]       exc_vec_pc_mux;
@@ -171,78 +167,46 @@
     endcase
   end
 
-<<<<<<< HEAD
   assign branch_target_o = fetch_addr_n;
 
-    // prefetch buffer, caches a fixed number of instructions
-    riscv_prefetch_buffer prefetch_buffer_i
-    (
-=======
-  generate
-    if (RDATA_WIDTH == 32) begin : prefetch_32
-
-      assign hwlp_branch = 1'b0;        // Hardware Loop is work in progress (will be reintroduced in CV32E40P)
-      assign fetch_is_hwlp = 1'b0;      // Hardware Loop is work in progress (will be reintroduced in CV32E40P)
-      assign fetch_failed = 1'b0;       // PMP is not supported in CV32E40P
-
-      // prefetch buffer, caches a fixed number of instructions
-      riscv_prefetch_buffer
-      #(
-        .PULP_OBI          ( PULP_OBI                    )
-      )
-      prefetch_buffer_i
-      (
->>>>>>> 748abbf0
-        .clk               ( clk                         ),
-        .rst_n             ( rst_n                       ),
-
-        .req_i             ( req_i                       ),
-
-        .branch_i          ( branch_req                  ),
-        .branch_addr_i     ( {fetch_addr_n[31:1], 1'b0}  ),
-
-<<<<<<< HEAD
-        .hwlp_branch_i     ( hwlp_branch_i               ),
-        .hwloop_target_i   ( hwloop_target_i             ),
-
-        .ready_i           ( fetch_ready                 ),
-        .valid_o           ( fetch_valid                 ),
-        .rdata_o           ( fetch_rdata                 ),
-=======
-        .fetch_ready_i     ( fetch_ready                 ),
-        .fetch_valid_o     ( fetch_valid                 ),
-        .fetch_rdata_o     ( fetch_rdata                 ),
-        .fetch_addr_o      ( fetch_addr                  ),
->>>>>>> 748abbf0
-
-        // goes to instruction memory / instruction cache
-        .instr_req_o       ( instr_req_o                 ),
-        .instr_addr_o      ( instr_addr_o                ),
-        .instr_gnt_i       ( instr_gnt_i                 ),
-        .instr_rvalid_i    ( instr_rvalid_i              ),
-        .instr_err_i       ( instr_err_i                 ),     // Not supported (yet)
-        .instr_err_pmp_i   ( instr_err_pmp_i             ),     // Not supported (yet)
-        .instr_rdata_i     ( instr_rdata_i               ),
-
-        // Prefetch Buffer Status
-        .busy_o            ( prefetch_busy               )
-<<<<<<< HEAD
-    );
-
-
-
-=======
-      );
-
-    end else begin : prefetch_128
-
-`ifndef SYNTHESIS
-      $fatal("[ERROR] CV32E40P only supports RDATA_WIDTH == 32");
-`endif
-
-    end
-  endgenerate
->>>>>>> 748abbf0
+  assign fetch_failed    = 1'b0; // PMP is not supported in CV32E40P
+
+  // prefetch buffer, caches a fixed number of instructions
+  riscv_prefetch_buffer
+  #(
+    .PULP_OBI          ( PULP_OBI                    )
+  )
+  prefetch_buffer_i
+  (
+    .clk               ( clk                         ),
+    .rst_n             ( rst_n                       ),
+
+    .req_i             ( req_i                       ),
+
+    .branch_i          ( branch_req                  ),
+    .branch_addr_i     ( {fetch_addr_n[31:1], 1'b0}  ),
+
+    .hwlp_branch_i     ( hwlp_branch_i               ),
+    .hwloop_target_i   ( hwloop_target_i             ),
+
+    .fetch_ready_i     ( fetch_ready                 ),
+    .fetch_valid_o     ( fetch_valid                 ),
+    .fetch_rdata_o     ( fetch_rdata                 ),
+
+    .fetch_failed_o    (                             ),
+    // goes to instruction memory / instruction cache
+    .instr_req_o       ( instr_req_o                 ),
+    .instr_addr_o      ( instr_addr_o                ),
+    .instr_gnt_i       ( instr_gnt_i                 ),
+    .instr_rvalid_i    ( instr_rvalid_i              ),
+    .instr_err_i       ( instr_err_i                 ),     // Not supported (yet)
+    .instr_err_pmp_i   ( instr_err_pmp_i             ),     // Not supported (yet)
+    .instr_rdata_i     ( instr_rdata_i               ),
+
+    // Prefetch Buffer Status
+    .busy_o            ( prefetch_busy               )
+);
+
 
   // offset FSM state
   always_ff @(posedge clk, negedge rst_n)
@@ -299,57 +263,10 @@
       branch_req    = 1'b1;
       offset_fsm_ns = WAIT;
     end
-    else begin
-      if(hwlp_branch)
-        valid = 1'b0;
-    end
   end
 
-<<<<<<< HEAD
-=======
-  // Hardware Loops
-
-  generate
-  if(PULP_HWLP) begin : HWLOOP_CONTROLLER
-
-`ifndef SYNTHESIS
-    $fatal("[ERROR] CV32E40P does not (yet) support PULP_HWLP == 1");
-`endif
-
-    riscv_hwloop_controller
-    #(
-      .N_REGS ( N_HWLP )
-    )
-    hwloop_controller_i
-    (
-      .current_pc_i          ( fetch_addr        ),
-
-      .hwlp_jump_o           ( hwlp_jump         ),
-      .hwlp_targ_addr_o      ( hwlp_target       ),
-
-      // from hwloop_regs
-      .hwlp_start_addr_i     ( hwlp_start_i      ),
-      .hwlp_end_addr_i       ( hwlp_end_i        ),
-      .hwlp_counter_i        ( hwlp_cnt_i        ),
-
-      // to hwloop_regs
-      .hwlp_dec_cnt_o        ( hwlp_dec_cnt      ),
-      .hwlp_dec_cnt_id_i     ( hwlp_dec_cnt_id_o & {N_HWLP{is_hwlp_id_o}} )
-    );
-
-  end else begin
-    assign hwlp_jump = 1'b0;
-    assign hwlp_target = 32'b0;
-    assign hwlp_dec_cnt = 'b0;
-  end
-  endgenerate
-
-
-  assign pc_if_o         = fetch_addr;
-
->>>>>>> 748abbf0
+
   assign if_busy_o       = prefetch_busy;
-
   assign perf_imiss_o    = (~fetch_valid) | branch_req;
 
 
