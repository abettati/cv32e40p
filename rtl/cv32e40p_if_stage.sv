// Copyright 2018 ETH Zurich and University of Bologna.
// Copyright and related rights are licensed under the Solderpad Hardware
// License, Version 0.51 (the "License"); you may not use this file except in
// compliance with the License.  You may obtain a copy of the License at
// http://solderpad.org/licenses/SHL-0.51. Unless required by applicable law
// or agreed to in writing, software, hardware and materials distributed under
// this License is distributed on an "AS IS" BASIS, WITHOUT WARRANTIES OR
// CONDITIONS OF ANY KIND, either express or implied. See the License for the
// specific language governing permissions and limitations under the License.

////////////////////////////////////////////////////////////////////////////////
// Engineer:       Renzo Andri - andrire@student.ethz.ch                      //
//                                                                            //
// Additional contributions by:                                               //
//                 Igor Loi - igor.loi@unibo.it                               //
//                 Andreas Traber - atraber@student.ethz.ch                   //
//                 Sven Stucki - svstucki@student.ethz.ch                     //
//                                                                            //
// Design Name:    Instruction Fetch Stage                                    //
// Project Name:   RI5CY                                                      //
// Language:       SystemVerilog                                              //
//                                                                            //
// Description:    Instruction fetch unit: Selection of the next PC, and      //
//                 buffering (sampling) of the read instruction               //
//                                                                            //
////////////////////////////////////////////////////////////////////////////////

module cv32e40p_if_stage
#(
  parameter PULP_XPULP      = 0,                        // PULP ISA Extension (including PULP specific CSRs and hardware loop, excluding p.elw)
  parameter PULP_OBI        = 0,                        // Legacy PULP OBI behavior
  parameter N_HWLP          = 2,                        // Number of hardware loop sets
  parameter RDATA_WIDTH     = 32,                       // Instruction read data width
  parameter FPU             = 0                         // Floating Point Unit present  
)
(
    input  logic        clk,
    input  logic        rst_n,

    // Used to calculate the exception offsets
    input  logic [23:0] m_trap_base_addr_i,
    input  logic [23:0] u_trap_base_addr_i,
    input  logic  [1:0] trap_addr_mux_i,
    // Boot address
    input  logic [31:0] boot_addr_i,

    // Debug mode halt address
    input  logic [31:0] dm_halt_addr_i,

    // instruction request control
    input  logic        req_i,

    // instruction cache interface
    output logic                   instr_req_o,
    output logic            [31:0] instr_addr_o,
    input  logic                   instr_gnt_i,
    input  logic                   instr_rvalid_i,
    input  logic [RDATA_WIDTH-1:0] instr_rdata_i,
    input  logic                   instr_err_i,      // External bus error (validity defined by instr_rvalid_i) (not used yet)
    input  logic                   instr_err_pmp_i,  // PMP error (validity defined by instr_gnt_i)

    // Output of IF Pipeline stage
    output logic [N_HWLP-1:0] hwlp_dec_cnt_id_o,     // currently served instruction was the target of a hwlp
    output logic              is_hwlp_id_o,          // currently served instruction was the target of a hwlp
    output logic              instr_valid_id_o,      // instruction in IF/ID pipeline is valid
    output logic       [31:0] instr_rdata_id_o,      // read instruction is sampled and sent to ID stage for decoding
    output logic              is_compressed_id_o,    // compressed decoder thinks this is a compressed instruction
    output logic              illegal_c_insn_id_o,   // compressed decoder thinks this is an invalid instruction
    output logic       [31:0] pc_if_o,
    output logic       [31:0] pc_id_o,
    output logic              is_fetch_failed_o,

    // Forwarding ports - control signals
    input  logic        clear_instr_valid_i,   // clear instruction valid bit in IF/ID pipe
    input  logic        pc_set_i,              // set the program counter to a new value
    input  logic [31:0] mepc_i,    // address used to restore PC when the interrupt/exception is served
    input  logic [31:0] uepc_i,    // address used to restore PC when the interrupt/exception is served

    input  logic [31:0] depc_i,    // address used to restore PC when the debug is served

    input  logic  [2:0] pc_mux_i,              // sel for pc multiplexer
    input  logic  [2:0] exc_pc_mux_i,          // selects ISR address
    input  logic  [4:0] m_exc_vec_pc_mux_i,    // selects ISR address for vectorized interrupt lines
    input  logic  [4:0] u_exc_vec_pc_mux_i,    // selects ISR address for vectorized interrupt lines
    output logic        csr_mtvec_init_o,      // tell CS regfile to init mtvec

    // jump and branch target and decision
    input  logic [31:0] jump_target_id_i,      // jump target address
    input  logic [31:0] jump_target_ex_i,      // jump target address

    // from hwloop controller
    input  logic [N_HWLP-1:0] [31:0] hwlp_start_i,          // hardware loop start addresses
    input  logic [N_HWLP-1:0] [31:0] hwlp_end_i,            // hardware loop end addresses
    input  logic [N_HWLP-1:0] [31:0] hwlp_cnt_i,            // hardware loop counters

    // pipeline stall
    input  logic        halt_if_i,
    input  logic        id_ready_i,

    // misc signals
    output logic        if_busy_o,             // is the IF stage busy fetching instructions?
    output logic        perf_imiss_o           // Instruction Fetch Miss
);

  import cv32e40p_pkg::*;

  // offset FSM
  enum logic[0:0] {WAIT, IDLE } offset_fsm_cs, offset_fsm_ns;

  logic              if_valid, if_ready;
  logic              valid;

  // prefetch buffer related signals
  logic              prefetch_busy;
  logic              branch_req;
  logic       [31:0] fetch_addr_n;

  logic              fetch_valid;
  logic              fetch_ready;
  logic       [31:0] fetch_rdata;
  logic       [31:0] fetch_addr;
  logic              is_hwlp_id_q, fetch_is_hwlp;

  logic       [31:0] exc_pc;

  // hardware loop related signals
  logic              hwlp_jump, hwlp_branch;
  logic       [31:0] hwlp_target;
  logic [N_HWLP-1:0] hwlp_dec_cnt, hwlp_dec_cnt_if;

  logic [23:0]       trap_base_addr;
  logic  [4:0]       exc_vec_pc_mux;
  logic              fetch_failed;


  // exception PC selection mux
  always_comb
  begin : EXC_PC_MUX
    unique case (trap_addr_mux_i)
      TRAP_MACHINE:  trap_base_addr = m_trap_base_addr_i;
      TRAP_USER:     trap_base_addr = u_trap_base_addr_i;
      default:       trap_base_addr = m_trap_base_addr_i;
    endcase

    unique case (trap_addr_mux_i)
      TRAP_MACHINE:  exc_vec_pc_mux = m_exc_vec_pc_mux_i;
      TRAP_USER:     exc_vec_pc_mux = u_exc_vec_pc_mux_i;
      default:       exc_vec_pc_mux = m_exc_vec_pc_mux_i;
    endcase

    unique case (exc_pc_mux_i)
      EXC_PC_EXCEPTION:                        exc_pc = { trap_base_addr, 8'h0 }; //1.10 all the exceptions go to base address
      EXC_PC_IRQ:                              exc_pc = { trap_base_addr, 1'b0, exc_vec_pc_mux, 2'b0 }; // interrupts are vectored
      EXC_PC_DBD:                              exc_pc = { dm_halt_addr_i[31:2], 2'b0 };
      default:                                 exc_pc = { trap_base_addr, 8'h0 };
    endcase
  end

  // fetch address selection
  always_comb
  begin
    fetch_addr_n = '0;

    unique case (pc_mux_i)
      PC_BOOT:      fetch_addr_n = {boot_addr_i[31:2], 2'b0};
      PC_JUMP:      fetch_addr_n = jump_target_id_i;
      PC_BRANCH:    fetch_addr_n = jump_target_ex_i;
      PC_EXCEPTION: fetch_addr_n = exc_pc;             // set PC to exception handler
      PC_MRET:      fetch_addr_n = mepc_i; // PC is restored when returning from IRQ/exception
      PC_URET:      fetch_addr_n = uepc_i; // PC is restored when returning from IRQ/exception
      PC_DRET:      fetch_addr_n = depc_i; //
      PC_FENCEI:    fetch_addr_n = pc_id_o + 4; // jump to next instr forces prefetch buffer reload
      default:;
    endcase
  end

  // tell CS register file to initialize mtvec on boot
  assign csr_mtvec_init_o = (pc_mux_i == PC_BOOT) & pc_set_i;

  generate
    if (RDATA_WIDTH == 32) begin : prefetch_32

      assign hwlp_branch = 1'b0;        // Hardware Loop is work in progress (will be reintroduced in CV32E40P)
      assign fetch_is_hwlp = 1'b0;      // Hardware Loop is work in progress (will be reintroduced in CV32E40P)
      assign fetch_failed = 1'b0;       // PMP is not supported in CV32E40P

      // prefetch buffer, caches a fixed number of instructions
      cv32e40p_prefetch_buffer
      #(
        .PULP_OBI          ( PULP_OBI                    )
      )
      prefetch_buffer_i
      (
        .clk               ( clk                         ),
        .rst_n             ( rst_n                       ),

        .req_i             ( req_i                       ),

        .branch_i          ( branch_req                  ),
        .branch_addr_i     ( {fetch_addr_n[31:1], 1'b0}  ),

        .fetch_ready_i     ( fetch_ready                 ),
        .fetch_valid_o     ( fetch_valid                 ),
        .fetch_rdata_o     ( fetch_rdata                 ),
        .fetch_addr_o      ( fetch_addr                  ),

        // goes to instruction memory / instruction cache
        .instr_req_o       ( instr_req_o                 ),
        .instr_addr_o      ( instr_addr_o                ),
        .instr_gnt_i       ( instr_gnt_i                 ),
        .instr_rvalid_i    ( instr_rvalid_i              ),
        .instr_err_i       ( instr_err_i                 ),     // Not supported (yet)
        .instr_err_pmp_i   ( instr_err_pmp_i             ),     // Not supported (yet)
        .instr_rdata_i     ( instr_rdata_i               ),

        // Prefetch Buffer Status
        .busy_o            ( prefetch_busy               )
      );

    end
  endgenerate

  // offset FSM state
  always_ff @(posedge clk, negedge rst_n)
  begin
    if (rst_n == 1'b0) begin
      offset_fsm_cs     <= IDLE;
    end else begin
      offset_fsm_cs     <= offset_fsm_ns;
    end
  end

  // offset FSM state transition logic
  always_comb
  begin
    offset_fsm_ns = offset_fsm_cs;

    fetch_ready   = 1'b0;
    branch_req    = 1'b0;
    valid         = 1'b0;

    unique case (offset_fsm_cs)
      // no valid instruction data for ID stage
      // assume aligned
      IDLE: begin
        if (req_i) begin
          branch_req    = 1'b1;
          offset_fsm_ns = WAIT;
        end
      end

      // serving aligned 32 bit or 16 bit instruction, we don't know yet
      WAIT: begin
        if (fetch_valid) begin
          valid   = 1'b1; // an instruction is ready for ID stage

          if (req_i && if_valid) begin
            fetch_ready   = 1'b1;
            offset_fsm_ns = WAIT;
          end
        end
      end

      default: begin
        offset_fsm_ns = IDLE;
      end
    endcase


    // take care of jumps and branches
    if (pc_set_i) begin
      valid = 1'b0;

      // switch to new PC from ID stage
      branch_req    = 1'b1;
      offset_fsm_ns = WAIT;
    end
    else begin
      if(hwlp_branch)
        valid = 1'b0;
    end
  end

  // Hardware Loops

  generate
<<<<<<< HEAD
  if(PULP_XPULP) begin : HWLOOP_CONTROLLER
=======
  if(PULP_HWLP) begin : HWLOOP_CONTROLLER
>>>>>>> c1e0a4e8

    cv32e40p_hwloop_controller
    #(
      .N_REGS ( N_HWLP )
    )
    hwloop_controller_i
    (
      .current_pc_i          ( fetch_addr        ),

      .hwlp_jump_o           ( hwlp_jump         ),
      .hwlp_targ_addr_o      ( hwlp_target       ),

      // from hwloop_regs
      .hwlp_start_addr_i     ( hwlp_start_i      ),
      .hwlp_end_addr_i       ( hwlp_end_i        ),
      .hwlp_counter_i        ( hwlp_cnt_i        ),

      // to hwloop_regs
      .hwlp_dec_cnt_o        ( hwlp_dec_cnt      ),
      .hwlp_dec_cnt_id_i     ( hwlp_dec_cnt_id_o & {N_HWLP{is_hwlp_id_o}} )
    );

  end else begin
    assign hwlp_jump = 1'b0;
    assign hwlp_target = 32'b0;
    assign hwlp_dec_cnt = 'b0;
  end
  endgenerate


  assign pc_if_o         = fetch_addr;

  assign if_busy_o       = prefetch_busy;

  assign perf_imiss_o    = (~fetch_valid) | branch_req;


  // compressed instruction decoding, or more precisely compressed instruction
  // expander
  //
  // since it does not matter where we decompress instructions, we do it here
  // to ease timing closure
  logic [31:0] instr_decompressed;
  logic        illegal_c_insn;
  logic        instr_compressed_int;

  cv32e40p_compressed_decoder
    #(
      .FPU(FPU)
     )
  compressed_decoder_i
  (
    .instr_i         ( fetch_rdata          ),
    .instr_o         ( instr_decompressed   ),
    .is_compressed_o ( instr_compressed_int ),
    .illegal_instr_o ( illegal_c_insn       )
  );

  // prefetch -> IF registers
  always_ff @(posedge clk, negedge rst_n)
  begin
    if (rst_n == 1'b0)
    begin
      hwlp_dec_cnt_if <= '0;
    end
    else
    begin
      if (hwlp_jump)
        hwlp_dec_cnt_if <= hwlp_dec_cnt;
    end
  end

  // IF-ID pipeline registers, frozen when the ID stage is stalled
  always_ff @(posedge clk, negedge rst_n)
  begin : IF_ID_PIPE_REGISTERS
    if (rst_n == 1'b0)
    begin
      instr_valid_id_o      <= 1'b0;
      instr_rdata_id_o      <= '0;
      illegal_c_insn_id_o   <= 1'b0;
      is_compressed_id_o    <= 1'b0;
      pc_id_o               <= '0;
      is_hwlp_id_q          <= 1'b0;
      hwlp_dec_cnt_id_o     <= '0;
      is_fetch_failed_o     <= 1'b0;

    end
    else
    begin

      if (if_valid)
      begin
        instr_valid_id_o    <= 1'b1;
        instr_rdata_id_o    <= instr_decompressed;
        illegal_c_insn_id_o <= illegal_c_insn;
        is_compressed_id_o  <= instr_compressed_int;
        pc_id_o             <= pc_if_o;
        is_hwlp_id_q        <= fetch_is_hwlp;
        is_fetch_failed_o   <= 1'b0;

        if (fetch_is_hwlp)
          hwlp_dec_cnt_id_o   <= hwlp_dec_cnt_if;

      end else if (clear_instr_valid_i) begin
        instr_valid_id_o    <= 1'b0;
        is_fetch_failed_o   <= fetch_failed;
      end

    end
  end

  assign is_hwlp_id_o = is_hwlp_id_q & instr_valid_id_o;

  assign if_ready = valid & id_ready_i;
  assign if_valid = (~halt_if_i) & if_ready;

endmodule<|MERGE_RESOLUTION|>--- conflicted
+++ resolved
@@ -284,11 +284,7 @@
   // Hardware Loops
 
   generate
-<<<<<<< HEAD
-  if(PULP_XPULP) begin : HWLOOP_CONTROLLER
-=======
-  if(PULP_HWLP) begin : HWLOOP_CONTROLLER
->>>>>>> c1e0a4e8
+  if (PULP_XPULP) begin : HWLOOP_CONTROLLER
 
     cv32e40p_hwloop_controller
     #(
