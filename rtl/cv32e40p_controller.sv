// Copyright 2018 ETH Zurich and University of Bologna.
// Copyright and related rights are licensed under the Solderpad Hardware
// License, Version 0.51 (the "License"); you may not use this file except in
// compliance with the License.  You may obtain a copy of the License at
// http://solderpad.org/licenses/SHL-0.51. Unless required by applicable law
// or agreed to in writing, software, hardware and materials distributed under
// this License is distributed on an "AS IS" BASIS, WITHOUT WARRANTIES OR
// CONDITIONS OF ANY KIND, either express or implied. See the License for the
// specific language governing permissions and limitations under the License.

////////////////////////////////////////////////////////////////////////////////
// Engineer:       Matthias Baer - baermatt@student.ethz.ch                   //
//                                                                            //
// Additional contributions by:                                               //
//                 Igor Loi - igor.loi@unibo.it                               //
//                 Andreas Traber - atraber@student.ethz.ch                   //
//                 Sven Stucki - svstucki@student.ethz.ch                     //
//                 Michael Gautschi - gautschi@iis.ee.ethz.ch                 //
//                 Davide Schiavone - pschiavo@iis.ee.ethz.ch                 //
//                 Robert Balas - balasr@iis.ee.ethz.ch                       //
//                 Andrea Bettati - andrea.bettati@studenti.unipr.it          //
//                                                                            //
// Design Name:    Main controller                                            //
// Project Name:   RI5CY                                                      //
// Language:       SystemVerilog                                              //
//                                                                            //
// Description:    Main CPU controller of the processor                       //
//                                                                            //
////////////////////////////////////////////////////////////////////////////////

import cv32e40p_defines::*;

module cv32e40p_controller
#(
  parameter PULP_CLUSTER = 0
)
(
  input  logic        clk,
  input  logic        rst_n,

  input  logic        fetch_enable_i,             // Start the decoding
  output logic        ctrl_busy_o,                // Core is busy processing instructions
  output logic        is_decoding_o,              // Core is in decoding state
  input  logic        is_fetch_failed_i,

  // decoder related signals
  output logic        deassert_we_o,              // deassert write enable for next instruction

  input  logic        illegal_insn_i,             // decoder encountered an invalid instruction
  input  logic        ecall_insn_i,               // decoder encountered an ecall instruction
  input  logic        mret_insn_i,                // decoder encountered an mret instruction
  input  logic        uret_insn_i,                // decoder encountered an uret instruction

  input  logic        dret_insn_i,                // decoder encountered an dret instruction

  input  logic        mret_dec_i,
  input  logic        uret_dec_i,
  input  logic        dret_dec_i,

  input  logic        wfi_i,                       // decoder wants to execute a WFI
  input  logic        ebrk_insn_i,                // decoder encountered an ebreak instruction
  input  logic        fencei_insn_i,              // decoder encountered an fence.i instruction
  input  logic        csr_status_i,               // decoder encountered an csr status instruction
  input  logic        instr_multicycle_i,         // true when multiple cycles are decoded

  output logic        hwlp_mask_o,              //prevent writes on the hwloop instructions in case interrupt are taken

  // from IF/ID pipeline
  input  logic        instr_valid_i,              // instruction coming from IF/ID pipeline is valid

  // from prefetcher
  output logic        instr_req_o,                // Start fetching instructions

  // to prefetcher
  output logic        pc_set_o,                   // jump to address set by pc_mux
  output logic [3:0]  pc_mux_o,                   // Selector in the Fetch stage to select the rigth PC (normal, jump ...)
  output logic [2:0]  exc_pc_mux_o,               // Selects target PC for exception
  output logic [1:0]  trap_addr_mux_o,            // Selects trap address base

  // To the Aligner
  output logic        branch_is_jump_o,           // We are jumping now because of a JUMP in ID
  output logic        hold_state_o,               // Tell the aligner not to update its state

  // HWLoop signls
  input  logic [31:0]       pc_id_i,
  input  logic              is_compressed_i,

  // from hwloop_regs
  input  logic [1:0] [31:0] hwlp_start_addr_i,
  input  logic [1:0] [31:0] hwlp_end_addr_i,
  input  logic [1:0] [31:0] hwlp_counter_i,

  // to hwloop_regs
  output logic [1:0]        hwlp_dec_cnt_o,

  output logic              hwlp_jump_o,
  output logic              hwlp_update_pc_o,
  output logic [31:0]       hwlp_targ_addr_o,

  // LSU
  input  logic        data_req_ex_i,              // data memory access is currently performed in EX stage
  input  logic        data_we_ex_i,
  input  logic        data_misaligned_i,
  input  logic        data_load_event_i,
  input  logic        data_err_i,
  output logic        data_err_ack_o,

  // from ALU
  input  logic        mult_multicycle_i,          // multiplier is taken multiple cycles and uses op c as storage

  // APU dependency checks
  input  logic        apu_en_i,
  input  logic        apu_read_dep_i,
  input  logic        apu_write_dep_i,

  output logic        apu_stall_o,

  // jump/branch signals
  input  logic        branch_taken_ex_i,          // branch taken signal from EX ALU
  input  logic [1:0]  jump_in_id_i,               // jump is being calculated in ALU
  input  logic [1:0]  jump_in_dec_i,              // jump is being calculated in ALU

  // Interrupt Controller Signals
  input  logic        irq_pending_i,
  input  logic        irq_req_ctrl_i,
  input  logic        irq_sec_ctrl_i,
  input  logic [5:0]  irq_id_ctrl_i,
  input  logic        m_IE_i,                     // interrupt enable bit from CSR (M mode)
  input  logic        u_IE_i,                     // interrupt enable bit from CSR (U mode)
  input  PrivLvl_t    current_priv_lvl_i,

  output logic        irq_ack_o,
  output logic [5:0]  irq_id_o,

  output logic [5:0]  exc_cause_o,
  output logic        exc_ack_o,
  output logic        exc_kill_o,

  // Debug Signal
  output logic         debug_mode_o,
  output logic [2:0]   debug_cause_o,
  output logic         debug_csr_save_o,
  input  logic         debug_req_i,
  input  logic         debug_single_step_i,
  input  logic         debug_ebreakm_i,
  input  logic         debug_ebreaku_i,
  input  logic         trigger_match_i,
  output logic         debug_p_elw_no_sleep_o,
  output logic         debug_wfi_no_sleep_o,

  // Wakeup Signal
  output logic        wake_from_sleep_o,

  output logic        csr_save_if_o,
  output logic        csr_save_id_o,
  output logic        csr_save_ex_o,
  output logic [6:0]  csr_cause_o,
  output logic        csr_irq_sec_o,
  output logic        csr_restore_mret_id_o,
  output logic        csr_restore_uret_id_o,

  output logic        csr_restore_dret_id_o,

  output logic        csr_save_cause_o,


  // Regfile target
  input  logic        regfile_we_id_i,            // currently decoded we enable
  input  logic [5:0]  regfile_alu_waddr_id_i,     // currently decoded target address

  // Forwarding signals from regfile
  input  logic        regfile_we_ex_i,            // FW: write enable from  EX stage
  input  logic [5:0]  regfile_waddr_ex_i,         // FW: write address from EX stage
  input  logic        regfile_we_wb_i,            // FW: write enable from  WB stage
  input  logic        regfile_alu_we_fw_i,        // FW: ALU/MUL write enable from  EX stage

  // forwarding signals
  output logic [1:0]  operand_a_fw_mux_sel_o,     // regfile ra data selector form ID stage
  output logic [1:0]  operand_b_fw_mux_sel_o,     // regfile rb data selector form ID stage
  output logic [1:0]  operand_c_fw_mux_sel_o,     // regfile rc data selector form ID stage

  // forwarding detection signals
  input logic         reg_d_ex_is_reg_a_i,
  input logic         reg_d_ex_is_reg_b_i,
  input logic         reg_d_ex_is_reg_c_i,
  input logic         reg_d_wb_is_reg_a_i,
  input logic         reg_d_wb_is_reg_b_i,
  input logic         reg_d_wb_is_reg_c_i,
  input logic         reg_d_alu_is_reg_a_i,
  input logic         reg_d_alu_is_reg_b_i,
  input logic         reg_d_alu_is_reg_c_i,

  // stall signals
  output logic        halt_if_o,
  output logic        halt_id_o,

  output logic        misaligned_stall_o,
  output logic        jr_stall_o,
  output logic        load_stall_o,

  input  logic        id_ready_i,                 // ID stage is ready

  input  logic        ex_valid_i,                 // EX stage is done

  input  logic        wb_ready_i,                 // WB stage is ready

  output logic        flush_instr_o,              // Used in aligner to allow state updated when wfi is executed

  // Performance Counters
  output logic        perf_jump_o,                // we are executing a jump instruction   (j, jr, jal, jalr)
  output logic        perf_jr_stall_o,            // stall due to jump-register-hazard
  output logic        perf_ld_stall_o,            // stall due to load-use-hazard
  output logic        perf_pipeline_stall_o       // stall due to elw extra cycles
);

  // FSM state encoding
  ctrl_state_e ctrl_fsm_cs, ctrl_fsm_ns;


  logic jump_done, jump_done_q, jump_in_dec, branch_in_id, branch_in_id_dec;

  logic irq_enable_int;
  logic data_err_q;

  logic debug_mode_q, debug_mode_n;
  logic ebrk_force_debug_mode;
  logic is_hwlp_illegal, is_hwlp_body;
  logic illegal_insn_q, illegal_insn_n;

  logic instr_valid_irq_flush_n, instr_valid_irq_flush_q;

<<<<<<< HEAD
  logic hwlp_end0_eq_pc;
  logic hwlp_end1_eq_pc;
  logic hwlp_counter0_gt_1;
  logic hwlp_counter1_gt_1;
  logic hwlp_end0_eq_pc_plus4;
  logic hwlp_end1_eq_pc_plus4;
  logic hwlp_start0_leq_pc;
  logic hwlp_start1_leq_pc;
  logic hwlp_end0_geq_pc;
  logic hwlp_end1_geq_pc;
  // Auxiliary signals to make hwlp_jump_o last only one cycle (converting it into a pulse)
  logic hwlp_end_4_ID_d, hwlp_end_4_ID_q;

=======
  logic debug_req_q;
  logic debug_req_pending;
>>>>>>> 8a3345cd

`ifndef SYNTHESIS
  // synopsys translate_off
  // make sure we are called later so that we do not generate messages for
  // glitches
  always_ff @(negedge clk)
  begin
    // print warning in case of decoding errors
    if (is_decoding_o && illegal_insn_i) begin
      $display("%t: Illegal instruction (core %0d) at PC 0x%h:", $time, cv32e40p_core.hart_id_i[3:0],
               cv32e40p_id_stage.pc_id_o);
    end
  end
  // synopsys translate_on
`endif


  ////////////////////////////////////////////////////////////////////////////////////////////
  //   ____ ___  ____  _____    ____ ___  _   _ _____ ____   ___  _     _     _____ ____    //
  //  / ___/ _ \|  _ \| ____|  / ___/ _ \| \ | |_   _|  _ \ / _ \| |   | |   | ____|  _ \   //
  // | |  | | | | |_) |  _|   | |  | | | |  \| | | | | |_) | | | | |   | |   |  _| | |_) |  //
  // | |__| |_| |  _ <| |___  | |__| |_| | |\  | | | |  _ <| |_| | |___| |___| |___|  _ <   //
  //  \____\___/|_| \_\_____|  \____\___/|_| \_| |_| |_| \_\\___/|_____|_____|_____|_| \_\  //
  //                                                                                        //
  ////////////////////////////////////////////////////////////////////////////////////////////

  always_comb
  begin
    // Default values
    flush_instr_o          = 1'b0;
    hold_state_o           = 1'b0;

    instr_req_o            = 1'b1;

    exc_ack_o              = 1'b0;
    exc_kill_o             = 1'b0;
    data_err_ack_o         = 1'b0;

    csr_save_if_o          = 1'b0;
    csr_save_id_o          = 1'b0;
    csr_save_ex_o          = 1'b0;
    csr_restore_mret_id_o  = 1'b0;
    csr_restore_uret_id_o  = 1'b0;

    csr_restore_dret_id_o  = 1'b0;

    csr_save_cause_o       = 1'b0;

    exc_cause_o            = '0;
    exc_pc_mux_o           = EXC_PC_IRQ;
    trap_addr_mux_o        = TRAP_MACHINE;

    csr_cause_o            = '0;
    csr_irq_sec_o          = 1'b0;

    pc_mux_o               = PC_BOOT;
    pc_set_o               = 1'b0;
    jump_done              = jump_done_q;

    ctrl_fsm_ns            = ctrl_fsm_cs;

    ctrl_busy_o            = 1'b1;

    halt_if_o              = 1'b0;
    halt_id_o              = 1'b0;
    irq_ack_o              = 1'b0;
    irq_id_o               = irq_id_ctrl_i[5:0];

    jump_in_dec            = jump_in_dec_i == BRANCH_JALR || jump_in_dec_i == BRANCH_JAL;
    branch_in_id           = jump_in_id_i == BRANCH_COND;
    branch_in_id_dec       = jump_in_dec_i == BRANCH_COND;
    irq_enable_int         =  ((u_IE_i | irq_sec_ctrl_i) & current_priv_lvl_i == PRIV_LVL_U) | (m_IE_i & current_priv_lvl_i == PRIV_LVL_M);

    ebrk_force_debug_mode  = (debug_ebreakm_i && current_priv_lvl_i == PRIV_LVL_M) ||
                             (debug_ebreaku_i && current_priv_lvl_i == PRIV_LVL_U);
    debug_csr_save_o       = 1'b0;
    debug_cause_o          = DBG_CAUSE_EBREAK;
    debug_mode_n           = debug_mode_q;

    illegal_insn_n         = illegal_insn_q;
    // a trap towards the debug unit is generated when one of the
    // following conditions are true:
    // - ebreak instruction encountered
    // - single-stepping mode enabled
    // - illegal instruction exception and IIE bit is set
    // - IRQ and INTE bit is set and no exception is currently running
    // - Debuger requests halt

    perf_pipeline_stall_o  = 1'b0;


    //this signal goes to 1 only registered interrupt requests are killed by exc_kill_o
    //so that the current instructions will have the deassert_we_o signal equal to 0 once the controller is back to DECODE
    instr_valid_irq_flush_n = 1'b0;

    hwlp_mask_o           = 1'b0;
    branch_is_jump_o        = jump_in_dec; // To the aligner, to save the JUMP if ID is stalled

    hwlp_end0_eq_pc         = hwlp_end_addr_i[0] == pc_id_i;
    hwlp_end1_eq_pc         = hwlp_end_addr_i[1] == pc_id_i;

    hwlp_counter0_gt_1      = hwlp_counter_i[0] > 1;
    hwlp_counter1_gt_1      = hwlp_counter_i[1] > 1;

    hwlp_end0_eq_pc_plus4   = hwlp_end_addr_i[0] == pc_id_i + 4;
    hwlp_end1_eq_pc_plus4   = hwlp_end_addr_i[1] == pc_id_i + 4;

    hwlp_start0_leq_pc      = hwlp_start_addr_i[0] <= pc_id_i;
    hwlp_start1_leq_pc      = hwlp_start_addr_i[1] <= pc_id_i;

    hwlp_end0_geq_pc        = hwlp_end_addr_i[0] >= pc_id_i;
    hwlp_end1_geq_pc        = hwlp_end_addr_i[1] >= pc_id_i;

    is_hwlp_illegal         = 1'b0;
    is_hwlp_body          = ((hwlp_start0_leq_pc && hwlp_end0_geq_pc) && hwlp_counter0_gt_1) ||  ((hwlp_start1_leq_pc && hwlp_end1_geq_pc) && hwlp_counter1_gt_1);

    hwlp_dec_cnt_o          = '0;
    hwlp_end_4_ID_d         = 1'b0;
    hwlp_update_pc_o        = 1'b0;

    // When the controller tells to hwlp-jump, the prefetcher does not always jump immediately,
    // but the aligner immediately modifies pc_id to HWLP_BEGIN. This condition on hwlp_targ_addr_o
    // ensures that the target is kept constant even if pc_id is no more HWLP_END
    hwlp_targ_addr_o        = ((hwlp_start1_leq_pc && hwlp_end1_geq_pc) && !(hwlp_start0_leq_pc && hwlp_end0_geq_pc)) ? hwlp_start_addr_i[1] : hwlp_start_addr_i[0];
    hwlp_update_pc_o        = ((hwlp_end_addr_i[0] == pc_id_i && hwlp_counter_i[0] > 1) || (hwlp_end_addr_i[1] == pc_id_i && hwlp_counter_i[1] > 1)) && instr_valid_i;


    unique case (ctrl_fsm_cs)
      // We were just reset, wait for fetch_enable
      RESET:
      begin
        is_decoding_o = 1'b0;
        instr_req_o   = 1'b0;
        if (fetch_enable_i == 1'b1)
        begin
          ctrl_fsm_ns = BOOT_SET;
        end
      end

      // copy boot address to instr fetch address
      BOOT_SET:
      begin
        is_decoding_o = 1'b0;
        instr_req_o   = 1'b1;
        pc_mux_o      = PC_BOOT;
        pc_set_o      = 1'b1;
        ctrl_fsm_ns   = FIRST_FETCH;
      end

      WAIT_SLEEP:
      begin
        is_decoding_o = 1'b0;
        ctrl_busy_o   = 1'b0;
        instr_req_o   = 1'b0;
        halt_if_o     = 1'b1;
        halt_id_o     = 1'b1;
        ctrl_fsm_ns   = SLEEP;
      end

      // instruction in if_stage is already valid
      SLEEP:
      begin
        // we begin execution when an
        // interrupt has arrived
        is_decoding_o = 1'b0;
        instr_req_o   = 1'b0;
        halt_if_o     = 1'b1;
        halt_id_o     = 1'b1;

        // normal execution flow
        // in debug mode or single step mode we leave immediately (wfi=nop)
        if (wake_from_sleep_o) begin
          ctrl_fsm_ns = FIRST_FETCH;
        end else begin
          ctrl_busy_o = 1'b0;
        end
      end

      FIRST_FETCH:
      begin
        is_decoding_o = 1'b0;
        // Stall because of IF miss
        if ((id_ready_i == 1'b1) )
        begin
          ctrl_fsm_ns = DECODE;
        end

        // handle interrupts
        if (irq_req_ctrl_i & irq_enable_int) begin
          // This assumes that the pipeline is always flushed before
          // going to sleep.
          ctrl_fsm_ns = IRQ_TAKEN_IF;
          halt_if_o   = 1'b1;
          halt_id_o   = 1'b1;
        end

        if ((debug_req_pending || trigger_match_i) & (~debug_mode_q))
        begin
          ctrl_fsm_ns = DBG_TAKEN_IF;
          halt_if_o   = 1'b1;
          halt_id_o   = 1'b1;
        end

      end


      DECODE:
      begin

          if (branch_taken_ex_i)
          begin //taken branch
            // there is a branch in the EX stage that is taken

            is_decoding_o = 1'b0;

            pc_mux_o      = PC_BRANCH;
            pc_set_o      = 1'b1;

            // if we want to debug, flush the pipeline
            // the current_pc_if will take the value of the next instruction to
            // be executed (NPC)

          end  //taken branch

          else if (data_err_i)
          begin //data error
            // the current LW or SW have been blocked by the PMP

            is_decoding_o     = 1'b0;
            halt_if_o         = 1'b1;
            halt_id_o         = 1'b1;
            csr_save_ex_o     = 1'b1;
            csr_save_cause_o  = 1'b1;
            data_err_ack_o    = 1'b1;
            //no jump in this stage as we have to wait one cycle to go to Machine Mode

            csr_cause_o       = data_we_ex_i ? EXC_CAUSE_STORE_FAULT : EXC_CAUSE_LOAD_FAULT;
            ctrl_fsm_ns       = FLUSH_WB;

          end  //data error

          else if (is_fetch_failed_i)
          begin

            // the current instruction has been blocked by the PMP

            is_decoding_o     = 1'b0;
            halt_id_o         = 1'b1;
            halt_if_o         = 1'b1;
            csr_save_if_o     = 1'b1;
            csr_save_cause_o  = 1'b1;

            //no jump in this stage as we have to wait one cycle to go to Machine Mode

            csr_cause_o       = EXC_CAUSE_INSTR_FAULT;
            ctrl_fsm_ns       = FLUSH_WB;


          end
          // decode and execute instructions only if the current conditional
          // branch in the EX stage is either not taken, or there is no
          // conditional branch in the EX stage
          else if (instr_valid_i || instr_valid_irq_flush_q) //valid block or replay after interrupt speculation
          begin // now analyze the current instruction in the ID stage

            is_decoding_o = 1'b1;

            unique case(1'b1)

              //irq_req_ctrl_i comes from a FF in the interrupt controller
              //irq_enable_int: check again irq_enable_int because xIE could have changed
              //don't serve in debug mode
              irq_req_ctrl_i & irq_enable_int & (~debug_req_pending) & (~debug_mode_q):
              begin
                //Serving the external interrupt
                halt_if_o     = 1'b1;
                halt_id_o     = 1'b1;
                ctrl_fsm_ns   = IRQ_FLUSH;
                hwlp_mask_o = 1'b1;
              end


              (debug_req_pending || trigger_match_i) & (~debug_mode_q):
              begin
                //Serving the debug
                halt_if_o     = 1'b1;
                halt_id_o     = 1'b1;
                ctrl_fsm_ns   = DBG_FLUSH;
              end


              default:
              begin

                exc_kill_o       = irq_req_ctrl_i ? 1'b1 : 1'b0;
                is_hwlp_illegal  = is_hwlp_body & (jump_in_dec || branch_in_id_dec || mret_insn_i || uret_insn_i || dret_insn_i || is_compressed_i || fencei_insn_i || wfi_i);

                if(illegal_insn_i || is_hwlp_illegal) begin

                  halt_if_o         = 1'b1;
                  halt_id_o         = 1'b0;
                  ctrl_fsm_ns       = id_ready_i ? FLUSH_EX : DECODE;;
                  illegal_insn_n    = 1'b1;
                  // Without this signal, the aligner updates the PC in ID, and the wrong
                  // address is saved in MEPC during the next cycle.
                  hold_state_o  = 1'b1;
                  flush_instr_o     = 1'b0;

                end else begin

                  //decoding block
                  unique case (1'b1)

                    jump_in_dec: begin
                      // handle unconditional jumps
                      // we can jump directly since we know the address already
                      // we don't need to worry about conditional branches here as they
                      // will be evaluated in the EX stage
                      pc_mux_o = PC_JUMP;
                      // if there is a jr stall, wait for it to be gone
                      if ((~jr_stall_o) && (~jump_done_q)) begin
                        pc_set_o         = 1'b1;
                        jump_done        = 1'b1;
                      end
                    end

                    ebrk_insn_i: begin
                      halt_if_o     = 1'b1;
                      halt_id_o     = 1'b0;
                      // Without this signal, the aligner updates the PC in ID, and the wrong
                      // address is saved in MEPC during the next cycle.
                      hold_state_o  = 1'b1;

                      if (debug_mode_q)
                        // we got back to the park loop in the debug rom
                        ctrl_fsm_ns = DBG_FLUSH;

                      else if (ebrk_force_debug_mode)
                        // debug module commands us to enter debug mode anyway
                        ctrl_fsm_ns  = DBG_FLUSH;

                      else begin
                        // otherwise just a normal ebreak exception
                        ctrl_fsm_ns = id_ready_i ? FLUSH_EX : DECODE;;
                      end

                    end

                    wfi_i: begin
                      halt_if_o     = 1'b1;
                      flush_instr_o = 1'b1;
                      halt_id_o     = 1'b0;
                      ctrl_fsm_ns   = id_ready_i ? FLUSH_EX : DECODE;;
                    end

                    ecall_insn_i: begin
                      halt_if_o     = 1'b1;
                      flush_instr_o = 1'b0;
                      // Without this signal, the aligner updates the PC in ID, and the wrong
                      // address is saved in MEPC during the next cycle.
                      hold_state_o  = 1'b1;
                      halt_id_o     = 1'b0;
                      ctrl_fsm_ns   = id_ready_i ? FLUSH_EX : DECODE;;
                    end

                    fencei_insn_i: begin
                      halt_if_o     = 1'b1;
                      flush_instr_o = 1'b0;
                      // Without this signal, the aligner updates the PC in ID, and since
                      // we would jump to PC+4, we need not to update PC in ID.
                      hold_state_o  = 1'b1;
                      halt_id_o     = 1'b0;
                      ctrl_fsm_ns   = id_ready_i ? FLUSH_EX : DECODE;;
                    end

                    mret_insn_i | uret_insn_i | dret_insn_i: begin
                      halt_if_o     = 1'b1;
                      flush_instr_o  = 1'b0;
                      // Without this signal, the aligner updates state and xret is flushed
                      hold_state_o  = 1'b1;
                      halt_id_o     = 1'b0;
                      ctrl_fsm_ns   = id_ready_i ? FLUSH_EX : DECODE;;
                    end

                    csr_status_i: begin
                      halt_if_o     = 1'b1;
                      ctrl_fsm_ns   = id_ready_i ? FLUSH_EX : DECODE;
                      flush_instr_o = id_ready_i;
                    end

                    data_load_event_i: begin
                      ctrl_fsm_ns   = id_ready_i ? ELW_EXE : DECODE;
                      halt_if_o     = 1'b1;
                      flush_instr_o = id_ready_i;
                    end

                    default: begin

                      if(is_hwlp_body) begin
                        //we are at the inside of an HWloop, thus change state

                        //We stay here in case we returned from the second last instruction, otherwise the next cycle
                        //in DECODE_HWLOOP we miss to jump, we jump at PC_END.
                        //This way looses a cycle but it's a corner case of returning from exceptions or interrupts

                        ctrl_fsm_ns  = hwlp_end0_eq_pc_plus4 || hwlp_end1_eq_pc_plus4 ? DECODE : DECODE_HWLOOP;

                        // we can be at the end of HWloop due to a return from interrupt or ecall or ebreak or exceptions
                        if(hwlp_end0_eq_pc && hwlp_counter0_gt_1) begin
                            pc_mux_o         = PC_HWLOOP;
                            if (~jump_done_q) begin
                              pc_set_o          = 1'b1;
                              jump_done         = 1'b1;
                              hwlp_dec_cnt_o[0] = 1'b1;
                            end
                         end
                         if(hwlp_end1_eq_pc && hwlp_counter1_gt_1) begin
                            pc_mux_o         = PC_HWLOOP;
                            if (~jump_done_q) begin
                              pc_set_o          = 1'b1;
                              jump_done         = 1'b1;
                              hwlp_dec_cnt_o[1] = 1'b1;
                            end
                         end
                        end
                    end

                  endcase // unique case (1'b1)
                end

                if (debug_single_step_i & ~debug_mode_q) begin
                    // prevent any more instructions from executing
                    halt_if_o = 1'b1;

                    // we don't handle dret here because its should be illegal
                    // anyway in this context

                    // illegal, ecall, ebrk and xrettransition to later to a DBG
                    // state since we need the return address which is
                    // determined later

                    // TODO: handle ebrk_force_debug_mode plus single stepping over ebreak
                    if (id_ready_i) begin
                    // make sure the current instruction has been executed
                        unique case(1'b1)

                        illegal_insn_i | ecall_insn_i:
                        begin
                            ctrl_fsm_ns = FLUSH_EX; // TODO: flush ex
                            flush_instr_o     = 1'b1;
                        end

                        (~ebrk_force_debug_mode & ebrk_insn_i):
                        begin
                            ctrl_fsm_ns = FLUSH_EX;
                            flush_instr_o     = 1'b1;
                        end

                        mret_insn_i | uret_insn_i:
                        begin
                            ctrl_fsm_ns = FLUSH_EX;
                            flush_instr_o     = 1'b1;
                        end

                        branch_in_id:
                        begin
                            ctrl_fsm_ns    = DBG_WAIT_BRANCH;
                        end

                        default:
                            // regular instruction
                            ctrl_fsm_ns = DBG_FLUSH;
                        endcase // unique case (1'b1)
                    end
                end

              end //decoding block
            endcase
          end  //valid block
          else begin
            is_decoding_o         = 1'b0;
            perf_pipeline_stall_o = data_load_event_i;
          end
      end


      DECODE_HWLOOP:
      begin

          if (instr_valid_i || instr_valid_irq_flush_q) //valid block or replay after interrupt speculation
          begin // now analyze the current instruction in the ID stage

            is_decoding_o = 1'b1;

            unique case(1'b1)

              //irq_req_ctrl_i comes from a FF in the interrupt controller
              //irq_enable_int: check again irq_enable_int because xIE could have changed
              //don't serve in debug mode
              irq_req_ctrl_i & irq_enable_int & (~debug_req_i) & (~debug_mode_q):
              begin
                //Serving the external interrupt
                halt_if_o     = 1'b1;
                halt_id_o     = 1'b1;
                ctrl_fsm_ns   = IRQ_FLUSH;
                hwlp_mask_o = 1'b1;
              end


              debug_req_i & (~debug_mode_q):
              begin
                //Serving the debug
                halt_if_o     = 1'b1;
                halt_id_o     = 1'b1;
                ctrl_fsm_ns   = DBG_FLUSH;
              end


              default:
              begin

                is_hwlp_illegal  = (jump_in_dec || branch_in_id_dec || mret_insn_i || uret_insn_i || dret_insn_i || is_compressed_i || fencei_insn_i || wfi_i);

                if(illegal_insn_i || is_hwlp_illegal) begin

                  halt_if_o         = 1'b1;
                  halt_id_o         = 1'b1;
                  csr_save_id_o     = 1'b1;
                  csr_save_cause_o  = 1'b1;
                  csr_cause_o       = EXC_CAUSE_ILLEGAL_INSN;
                  ctrl_fsm_ns       = FLUSH_EX;
                  illegal_insn_n    = 1'b1;
                  flush_instr_o     = 1'b0;

                end else begin

                  //decoding block
                  unique case (1'b1)

                    ebrk_insn_i: begin
                      halt_if_o     = 1'b1;
                      halt_id_o     = 1'b1;

                      if (debug_mode_q)
                        // we got back to the park loop in the debug rom
                        ctrl_fsm_ns = DBG_FLUSH;

                      else if (ebrk_force_debug_mode)
                        // debug module commands us to enter debug mode anyway
                        ctrl_fsm_ns  = DBG_FLUSH;

                      else begin
                        // otherwise just a normal ebreak exception
                        csr_save_id_o     = 1'b1;
                        csr_save_cause_o  = 1'b1;

                        ctrl_fsm_ns = FLUSH_EX;
                        flush_instr_o     = 1'b1;
                        csr_cause_o = EXC_CAUSE_BREAKPOINT;
                      end

                    end

                    ecall_insn_i: begin
                      halt_if_o     = 1'b1;
                      halt_id_o     = 1'b1;
                      csr_save_id_o     = 1'b1;
                      csr_save_cause_o  = 1'b1;
                      csr_cause_o   = current_priv_lvl_i == PRIV_LVL_U ? EXC_CAUSE_ECALL_UMODE : EXC_CAUSE_ECALL_MMODE;
                      ctrl_fsm_ns   = FLUSH_EX;
                      flush_instr_o     = 1'b0;
                    end

                    csr_status_i: begin
                      halt_if_o     = 1'b1;
                      ctrl_fsm_ns   = id_ready_i ? FLUSH_EX : DECODE_HWLOOP;
                      flush_instr_o = id_ready_i;
                    end

                    data_load_event_i: begin
                      ctrl_fsm_ns   = id_ready_i ? ELW_EXE : DECODE_HWLOOP;
                      halt_if_o     = 1'b1;
                      flush_instr_o = id_ready_i;
                    end

                    default: begin

                       // we can be at the end of HWloop due to a return from interrupt or ecall or ebreak or exceptions
                      if(hwlp_end1_eq_pc_plus4) begin
                          if(hwlp_counter1_gt_1) begin
                            hwlp_end_4_ID_d  = 1'b1;
                            hwlp_targ_addr_o = hwlp_start_addr_i[1];
                            ctrl_fsm_ns      = DECODE_HWLOOP;
                          end else
                            ctrl_fsm_ns      = is_hwlp_body ? DECODE_HWLOOP : DECODE;
                      end

                      if(hwlp_end0_eq_pc_plus4) begin
                          if(hwlp_counter0_gt_1) begin
                            hwlp_end_4_ID_d  = 1'b1;
                            hwlp_targ_addr_o = hwlp_start_addr_i[0];
                            ctrl_fsm_ns      = DECODE_HWLOOP;
                          end else
                            ctrl_fsm_ns      = is_hwlp_body ? DECODE_HWLOOP : DECODE;
                      end

                      hwlp_dec_cnt_o[0] = hwlp_end0_eq_pc;
                      hwlp_dec_cnt_o[1] = hwlp_end1_eq_pc;

                      // Todo: check this. The message does not seem coherent with the condition and why is this condition an error?
                      if ( (hwlp_end_addr_i[1] == pc_id_i + 4 && hwlp_counter_i[1] > 1) &&  (hwlp_end_addr_i[0] == pc_id_i + 4 && hwlp_counter_i[0] > 1))
                      begin
`ifndef SYNTHESIS
                          $display("Jumping to same location in HWLoop at time %t",$time);
                          $stop;
`endif
                      end

                    end
                  endcase // unique case (1'b1)
                end

                if (debug_single_step_i & ~debug_mode_q) begin
                    // prevent any more instructions from executing
                    halt_if_o = 1'b1;

                    // we don't handle dret here because its should be illegal
                    // anyway in this context

                    // illegal, ecall, ebrk and xrettransition to later to a DBG
                    // state since we need the return address which is
                    // determined later

                    // TODO: handle ebrk_force_debug_mode plus single stepping over ebreak
                    if (id_ready_i) begin
                    // make sure the current instruction has been executed
                        unique case(1'b1)

                        illegal_insn_i | ecall_insn_i:
                        begin
                            ctrl_fsm_ns = FLUSH_EX; // TODO: flush ex
                            flush_instr_o     = 1'b1;
                        end

                        (~ebrk_force_debug_mode & ebrk_insn_i):
                        begin
                            ctrl_fsm_ns = FLUSH_EX;
                            flush_instr_o     = 1'b1;
                        end

                        mret_insn_i | uret_insn_i:
                        begin
                            ctrl_fsm_ns = FLUSH_EX;
                            flush_instr_o     = 1'b1;
                        end

                        branch_in_id:
                        begin
                            ctrl_fsm_ns    = DBG_WAIT_BRANCH;
                        end

                        default:
                            // regular instruction
                            ctrl_fsm_ns = DBG_FLUSH;
                        endcase // unique case (1'b1)
                    end
                end

              end //decoding block
            endcase
          end  //valid block
          else begin
            is_decoding_o         = 1'b0;
            perf_pipeline_stall_o = data_load_event_i;
          end
      end


      // flush the pipeline, insert NOP into EX stage
      FLUSH_EX:
      begin
        is_decoding_o = 1'b0;

        halt_if_o = 1'b1;
        halt_id_o = 1'b1;

        if (data_err_i)
        begin //data error
            // the current LW or SW have been blocked by the PMP
            csr_save_ex_o     = 1'b1;
            csr_save_cause_o  = 1'b1;
            data_err_ack_o    = 1'b1;
            //no jump in this stage as we have to wait one cycle to go to Machine Mode
            csr_cause_o       = data_we_ex_i ? EXC_CAUSE_STORE_FAULT : EXC_CAUSE_LOAD_FAULT;
            ctrl_fsm_ns       = FLUSH_WB;
            //putting illegal to 0 as if it was 1, the core is going to jump to the exception of the EX stage,
            //so the illegal was never executed
            illegal_insn_n    = 1'b0;
        end  //data erro
        else if (ex_valid_i) begin
          //check done to prevent data harzard in the CSR registers
          ctrl_fsm_ns = FLUSH_WB;

          if(illegal_insn_q) begin
            csr_save_id_o     = 1'b1;
            csr_save_cause_o  = 1'b1;
            csr_cause_o       = EXC_CAUSE_ILLEGAL_INSN;
          end else begin
            unique case (1'b1)
              ebrk_insn_i: begin
                csr_save_id_o     = 1'b1;
                csr_save_cause_o  = 1'b1;
                csr_cause_o       = EXC_CAUSE_BREAKPOINT;
              end
              ecall_insn_i: begin
                csr_save_id_o     = 1'b1;
                csr_save_cause_o  = 1'b1;
                csr_cause_o       = current_priv_lvl_i == PRIV_LVL_U ? EXC_CAUSE_ECALL_UMODE : EXC_CAUSE_ECALL_MMODE;
              end
              default:;
            endcase // unique case (1'b1)
          end

        end
      end


      IRQ_FLUSH:
      begin
        is_decoding_o = 1'b0;

        halt_if_o   = 1'b1;
        halt_id_o   = 1'b1;

        if (data_err_i)
        begin //data error
            // the current LW or SW have been blocked by the PMP
            csr_save_ex_o     = 1'b1;
            csr_save_cause_o  = 1'b1;
            data_err_ack_o    = 1'b1;
            //no jump in this stage as we have to wait one cycle to go to Machine Mode
            csr_cause_o       = data_we_ex_i ? EXC_CAUSE_STORE_FAULT : EXC_CAUSE_LOAD_FAULT;
            ctrl_fsm_ns       = FLUSH_WB;

        end  //data error
        else begin
          if(irq_pending_i & irq_enable_int) begin
            ctrl_fsm_ns = IRQ_TAKEN_ID;
          end else begin
            // we can go back to decode in case the IRQ is not taken (no ELW REPLAY)
            exc_kill_o              = 1'b1;
            instr_valid_irq_flush_n = 1'b1;
            ctrl_fsm_ns             = DECODE;
          end
        end
      end

      IRQ_FLUSH_ELW:
      begin
        is_decoding_o = 1'b0;

        halt_if_o   = 1'b1;
        halt_id_o   = 1'b1;

        perf_pipeline_stall_o = data_load_event_i;

        if(irq_pending_i & irq_enable_int) begin
            ctrl_fsm_ns = IRQ_TAKEN_ID;
        end else begin
          // we can go back to decode in case the IRQ is not taken (no ELW REPLAY)
          exc_kill_o              = 1'b1;
          ctrl_fsm_ns             = DECODE;
        end
      end

      ELW_EXE:
      begin
        is_decoding_o = 1'b0;

        halt_if_o   = 1'b1;
        halt_id_o   = 1'b1;


        //if we are here, a elw is executing now in the EX stage
        //or if an interrupt has been received
        //the ID stage contains the PC_ID of the elw, therefore halt_id is set to invalid the instruction
        //If an interrupt occurs, we replay the ELW
        //No needs to check irq_int_req_i since in the EX stage there is only the elw, no CSR pendings
        if(id_ready_i)
          ctrl_fsm_ns = ((debug_req_pending || trigger_match_i) & ~debug_mode_q) ? DBG_FLUSH : IRQ_FLUSH_ELW;
          // if from the ELW EXE we go to IRQ_FLUSH_ELW, it is assumed that if there was an IRQ req together with the grant and IE was valid, then
          // there must be no hazard due to xIE
        else
          ctrl_fsm_ns = ELW_EXE;

        perf_pipeline_stall_o = data_load_event_i;
      end

      IRQ_TAKEN_ID:
      begin
        is_decoding_o = 1'b0;

        pc_set_o          = 1'b1;
        pc_mux_o          = PC_EXCEPTION;
        exc_pc_mux_o      = EXC_PC_IRQ;
        exc_cause_o       = irq_id_ctrl_i;
        csr_irq_sec_o     = irq_sec_ctrl_i;

        // IRQs (standard plus extension)
        irq_ack_o         = 1'b1;
        if(irq_sec_ctrl_i)
          trap_addr_mux_o  = TRAP_MACHINE;
        else
          trap_addr_mux_o  = current_priv_lvl_i == PRIV_LVL_U ? TRAP_USER : TRAP_MACHINE;

        csr_save_cause_o  = 1'b1;
        csr_cause_o       = {1'b1,irq_id_ctrl_i};
        csr_save_id_o     = 1'b1;
        exc_ack_o         = 1'b1;
        ctrl_fsm_ns       = DECODE;
      end


      IRQ_TAKEN_IF:
      begin
        is_decoding_o = 1'b0;

        pc_set_o          = 1'b1;
        pc_mux_o          = PC_EXCEPTION;
        exc_pc_mux_o      = EXC_PC_IRQ;
        exc_cause_o       = irq_id_ctrl_i;
        csr_irq_sec_o     = irq_sec_ctrl_i;

        // IRQs (standard plus extension)
        irq_ack_o         = 1'b1;
        if(irq_sec_ctrl_i)
          trap_addr_mux_o = TRAP_MACHINE;
        else
          trap_addr_mux_o = current_priv_lvl_i == PRIV_LVL_U ? TRAP_USER : TRAP_MACHINE;

        csr_save_cause_o  = 1'b1;
        csr_cause_o       = {1'b1,irq_id_ctrl_i};
        csr_save_if_o     = 1'b1;
        exc_ack_o         = 1'b1;
        ctrl_fsm_ns       = DECODE;
      end


      // flush the pipeline, insert NOP into EX and WB stage
      FLUSH_WB:
      begin
        is_decoding_o = 1'b0;

        halt_if_o = 1'b1;
        halt_id_o = 1'b1;

        ctrl_fsm_ns = DECODE;

        if(data_err_q) begin
            //data_error
            pc_mux_o              = PC_EXCEPTION;
            pc_set_o              = 1'b1;
            trap_addr_mux_o       = TRAP_MACHINE;
            //little hack during testing
            exc_pc_mux_o          = EXC_PC_EXCEPTION;
            exc_cause_o           = data_we_ex_i ? EXC_CAUSE_LOAD_FAULT : EXC_CAUSE_STORE_FAULT;

        end
        else if (is_fetch_failed_i) begin
            //data_error
            pc_mux_o              = PC_EXCEPTION;
            pc_set_o              = 1'b1;
            trap_addr_mux_o       = TRAP_MACHINE;
            exc_pc_mux_o          = EXC_PC_EXCEPTION;
            exc_cause_o           = EXC_CAUSE_INSTR_FAULT;

        end
        else begin
          if(illegal_insn_q) begin
              //exceptions
              pc_mux_o              = PC_EXCEPTION;
              pc_set_o              = 1'b1;
              trap_addr_mux_o       = TRAP_MACHINE;
              exc_pc_mux_o          = EXC_PC_EXCEPTION;
              illegal_insn_n        = 1'b0;
              if (debug_single_step_i && ~debug_mode_q)
                  ctrl_fsm_ns = DBG_TAKEN_IF;
          end else begin
            unique case(1'b1)
              ebrk_insn_i: begin
                  //ebreak
                  pc_mux_o              = PC_EXCEPTION;
                  pc_set_o              = 1'b1;
                  trap_addr_mux_o       = TRAP_MACHINE;
                  exc_pc_mux_o          = EXC_PC_EXCEPTION;

                  if (debug_single_step_i && ~debug_mode_q)
                      ctrl_fsm_ns = DBG_TAKEN_IF;
              end
              ecall_insn_i: begin
                  //ecall
                  pc_mux_o              = PC_EXCEPTION;
                  pc_set_o              = 1'b1;
                  trap_addr_mux_o       = TRAP_MACHINE;
                  exc_pc_mux_o          = EXC_PC_EXCEPTION;
                  // TODO: why is this here, signal only needed for async exceptions
                  exc_cause_o           = EXC_CAUSE_ECALL_MMODE;

                  if (debug_single_step_i && ~debug_mode_q)
                      ctrl_fsm_ns = DBG_TAKEN_IF;
              end

              mret_insn_i: begin
                 csr_restore_mret_id_o =  1'b1;
                 ctrl_fsm_ns           = XRET_JUMP;
              end
              uret_insn_i: begin
                 csr_restore_uret_id_o =  1'b1;
                 ctrl_fsm_ns           = XRET_JUMP;
              end
              dret_insn_i: begin
                  csr_restore_dret_id_o = 1'b1;
                  ctrl_fsm_ns           = XRET_JUMP;
              end

              csr_status_i: begin

                if(hwlp_end0_eq_pc && hwlp_counter0_gt_1) begin
                    pc_mux_o         = PC_HWLOOP;
                    pc_set_o          = 1'b1;
                    hwlp_dec_cnt_o[0] = 1'b1;
                end
                if(hwlp_end1_eq_pc && hwlp_counter1_gt_1) begin
                    pc_mux_o         = PC_HWLOOP;
                    pc_set_o          = 1'b1;
                    hwlp_dec_cnt_o[1] = 1'b1;
                end

                 if (debug_single_step_i && ~debug_mode_q)
                    ctrl_fsm_ns = DBG_TAKEN_IF;

              end

              wfi_i: begin
                  ctrl_fsm_ns = WAIT_SLEEP;
              end
              fencei_insn_i: begin
                  // we just jump to instruction after the fence.i since that
                  // forces the instruction cache to refetch
                  pc_mux_o              = PC_FENCEI;
                  pc_set_o              = 1'b1;
              end
              default:;
            endcase
          end
        end

      end

      XRET_JUMP:
      begin
        is_decoding_o = 1'b0;
        ctrl_fsm_ns   = DECODE;
        unique case(1'b1)
          mret_dec_i: begin
              //mret
              pc_mux_o              = PC_MRET;
              pc_set_o              = 1'b1;
          end
          uret_dec_i: begin
              //uret
              pc_mux_o              = PC_URET;
              pc_set_o              = 1'b1;
          end
          dret_dec_i: begin
              //dret
              //TODO: is illegal when not in debug mode
              pc_mux_o              = PC_DRET;
              pc_set_o              = 1'b1;
              debug_mode_n          = 1'b0;
          end
          default:;
        endcase

        if (debug_single_step_i && ~debug_mode_q) begin
          ctrl_fsm_ns = DBG_TAKEN_IF;
        end
      end

      // a branch was in ID when a trying to go to debug rom wait until we can
      // determine branch target address (for saving into dpc) before proceeding
      DBG_WAIT_BRANCH:
      begin
        is_decoding_o = 1'b0;
        halt_if_o = 1'b1;

        if (branch_taken_ex_i) begin
          // there is a branch in the EX stage that is taken
          pc_mux_o = PC_BRANCH;
          pc_set_o = 1'b1;
        end

        ctrl_fsm_ns = DBG_FLUSH;
      end

      // We enter this state when we encounter
      // 1. ebreak during debug mode
      // 2. ebreak with forced entry into debug mode (ebreakm or ebreaku set).
      // 3. halt request during decode
      // Regular ebreak's go through FLUSH_EX and FLUSH_WB.
      // For 1. we don't update dcsr and dpc while for 2. and 3. we do
      // (debug-spec p.39). Critically dpc is set to the address of ebreak and
      // not to the next instruction's (which is why we save the pc in id).
      DBG_TAKEN_ID:
      begin
        is_decoding_o     = 1'b0;
        pc_set_o          = 1'b1;
        pc_mux_o          = PC_EXCEPTION;
        exc_pc_mux_o      = EXC_PC_DBD;
<<<<<<< HEAD
        if (((debug_req_i || trigger_match_i || debug_single_step_i) && (~debug_mode_q)) ||
=======
        if (((debug_req_pending || trigger_match_i) && (~debug_mode_q)) ||
>>>>>>> 8a3345cd
            (ebrk_insn_i && ebrk_force_debug_mode && (~debug_mode_q))) begin
            csr_save_cause_o = 1'b1;
            csr_save_id_o    = 1'b1;
            debug_csr_save_o = 1'b1;
            if (debug_req_pending)
                debug_cause_o = DBG_CAUSE_HALTREQ;
            if (ebrk_insn_i)
                debug_cause_o = DBG_CAUSE_EBREAK;
            if (trigger_match_i)
                debug_cause_o = DBG_CAUSE_TRIGGER;
            if (debug_single_step_i)
                debug_cause_o = DBG_CAUSE_STEP;
        end
        ctrl_fsm_ns  = DECODE;
        debug_mode_n = 1'b1;
      end

      DBG_TAKEN_IF:
      begin
        is_decoding_o     = 1'b0;
        pc_set_o          = 1'b1;
        pc_mux_o          = PC_EXCEPTION;
        exc_pc_mux_o      = EXC_PC_DBD;
        csr_save_cause_o  = 1'b1;
        debug_csr_save_o  = 1'b1;
        if (debug_single_step_i)
            debug_cause_o = DBG_CAUSE_STEP;
        if (debug_req_pending)
            debug_cause_o = DBG_CAUSE_HALTREQ;
        if (ebrk_insn_i)
            debug_cause_o = DBG_CAUSE_EBREAK;
        if (trigger_match_i)
          debug_cause_o   = DBG_CAUSE_TRIGGER;
        csr_save_if_o   = 1'b1;
        ctrl_fsm_ns     = DECODE;
        debug_mode_n    = 1'b1;
      end

      DBG_FLUSH:
      begin
        is_decoding_o = 1'b0;

        halt_if_o   = 1'b1;
        halt_id_o   = 1'b1;

        perf_pipeline_stall_o = data_load_event_i;

        if (data_err_i)
        begin //data error
            // the current LW or SW have been blocked by the PMP
            csr_save_ex_o     = 1'b1;
            csr_save_cause_o  = 1'b1;
            data_err_ack_o    = 1'b1;
            //no jump in this stage as we have to wait one cycle to go to Machine Mode
            csr_cause_o       = data_we_ex_i ? EXC_CAUSE_STORE_FAULT : EXC_CAUSE_LOAD_FAULT;
            ctrl_fsm_ns       = FLUSH_WB;

        end  //data error
        else begin
            ctrl_fsm_ns  = DBG_TAKEN_ID;
        end
      end
      // Debug end

      default: begin
        is_decoding_o = 1'b0;
        instr_req_o = 1'b0;
        ctrl_fsm_ns = RESET;
      end
    endcase
  end

  //////////////////////////////////////////////////////////////////////////////
  // Convert hwlp_jump_o to a pulse
  //////////////////////////////////////////////////////////////////////////////

  // hwlp_jump_o should last one cycle only, as the prefetcher
  // reacts immediately. If it last more cycles, the prefetcher
  // goes on requesting HWLP_BEGIN more than one time (wrong!).
  // This signal is not controlled by id_ready because otherwise,
  // in case of stall, the jump would happen at the end of the stall.

  // Make hwlp_jump_o last only one cycle
  assign hwlp_jump_o = (hwlp_end_4_ID_d && !hwlp_end_4_ID_q) ? 1'b1 : 1'b0;

  always_ff @(posedge clk or negedge rst_n) begin
    if(!rst_n) begin
      hwlp_end_4_ID_q <= 1'b0;
    end else begin
      hwlp_end_4_ID_q <= hwlp_end_4_ID_d;
    end
  end

  /////////////////////////////////////////////////////////////
  //  ____  _        _ _    ____            _             _  //
  // / ___|| |_ __ _| | |  / ___|___  _ __ | |_ _ __ ___ | | //
  // \___ \| __/ _` | | | | |   / _ \| '_ \| __| '__/ _ \| | //
  //  ___) | || (_| | | | | |__| (_) | | | | |_| | | (_) | | //
  // |____/ \__\__,_|_|_|  \____\___/|_| |_|\__|_|  \___/|_| //
  //                                                         //
  /////////////////////////////////////////////////////////////
  always_comb
  begin
    load_stall_o   = 1'b0;
    jr_stall_o     = 1'b0;
    deassert_we_o  = 1'b0;

    // deassert WE when the core is not decoding instructions
    if (~is_decoding_o)
      deassert_we_o = 1'b1;

    // deassert WE in case of illegal instruction
    if (illegal_insn_i)
      deassert_we_o = 1'b1;

    // Stall because of load operation
    if (
          ( (data_req_ex_i == 1'b1) && (regfile_we_ex_i == 1'b1) ||
           (wb_ready_i == 1'b0) && (regfile_we_wb_i == 1'b1)
          ) &&
          ( (reg_d_ex_is_reg_a_i == 1'b1) || (reg_d_ex_is_reg_b_i == 1'b1) || (reg_d_ex_is_reg_c_i == 1'b1) ||
            (is_decoding_o && regfile_we_id_i && (regfile_waddr_ex_i == regfile_alu_waddr_id_i)) )
       )
    begin
      deassert_we_o   = 1'b1;
      load_stall_o    = 1'b1;
    end

    // Stall because of jr path
    // - always stall if a result is to be forwarded to the PC
    // we don't care about in which state the ctrl_fsm is as we deassert_we
    // anyway when we are not in DECODE
    if ((jump_in_dec_i == BRANCH_JALR) &&
        (((regfile_we_wb_i == 1'b1) && (reg_d_wb_is_reg_a_i == 1'b1)) ||
         ((regfile_we_ex_i == 1'b1) && (reg_d_ex_is_reg_a_i == 1'b1)) ||
         ((regfile_alu_we_fw_i == 1'b1) && (reg_d_alu_is_reg_a_i == 1'b1))) )
    begin
      jr_stall_o      = 1'b1;
      deassert_we_o   = 1'b1;
    end
  end


  // stall because of misaligned data access
  assign misaligned_stall_o = data_misaligned_i;

  // APU dependency stalls (data hazards)
  assign apu_stall_o = apu_read_dep_i | (apu_write_dep_i & ~apu_en_i);

  // Forwarding control unit
  always_comb
  begin
    // default assignements
    operand_a_fw_mux_sel_o = SEL_REGFILE;
    operand_b_fw_mux_sel_o = SEL_REGFILE;
    operand_c_fw_mux_sel_o = SEL_REGFILE;

    // Forwarding WB -> ID
    if (regfile_we_wb_i == 1'b1)
    begin
      if (reg_d_wb_is_reg_a_i == 1'b1)
        operand_a_fw_mux_sel_o = SEL_FW_WB;
      if (reg_d_wb_is_reg_b_i == 1'b1)
        operand_b_fw_mux_sel_o = SEL_FW_WB;
      if (reg_d_wb_is_reg_c_i == 1'b1)
        operand_c_fw_mux_sel_o = SEL_FW_WB;
    end

    // Forwarding EX -> ID
    if (regfile_alu_we_fw_i == 1'b1)
    begin
     if (reg_d_alu_is_reg_a_i == 1'b1)
       operand_a_fw_mux_sel_o = SEL_FW_EX;
     if (reg_d_alu_is_reg_b_i == 1'b1)
       operand_b_fw_mux_sel_o = SEL_FW_EX;
     if (reg_d_alu_is_reg_c_i == 1'b1)
       operand_c_fw_mux_sel_o = SEL_FW_EX;
    end

    // for misaligned memory accesses
    if (data_misaligned_i)
    begin
      operand_a_fw_mux_sel_o  = SEL_FW_EX;
      operand_b_fw_mux_sel_o  = SEL_REGFILE;
    end else if (mult_multicycle_i) begin
      operand_c_fw_mux_sel_o  = SEL_FW_EX;
    end
  end

  // update registers
  always_ff @(posedge clk , negedge rst_n)
  begin : UPDATE_REGS
    if ( rst_n == 1'b0 )
    begin
      ctrl_fsm_cs    <= RESET;
      jump_done_q    <= 1'b0;
      data_err_q     <= 1'b0;

      debug_mode_q   <= 1'b0;
      illegal_insn_q <= 1'b0;

      instr_valid_irq_flush_q <= 1'b0;

    end
    else
    begin
      ctrl_fsm_cs    <= ctrl_fsm_ns;

      // clear when id is valid (no instruction incoming)
      jump_done_q    <= jump_done & (~id_ready_i);

      data_err_q     <= data_err_i;

      debug_mode_q   <= debug_mode_n;

      illegal_insn_q <= illegal_insn_n;

      instr_valid_irq_flush_q <= instr_valid_irq_flush_n;
    end
  end

  // Performance Counters
  assign perf_jump_o      = (jump_in_id_i == BRANCH_JAL || jump_in_id_i == BRANCH_JALR);
  assign perf_jr_stall_o  = jr_stall_o;
  assign perf_ld_stall_o  = load_stall_o;

  // wakeup from sleep conditions
  assign wake_from_sleep_o = irq_pending_i || debug_req_pending || debug_mode_q;

  // debug mode
  assign debug_mode_o = debug_mode_q;
  assign debug_req_pending = debug_req_i || debug_req_q;

  // Do not let p.elw cause core_sleep_o during debug
  assign debug_p_elw_no_sleep_o = debug_mode_q || debug_req_q || debug_single_step_i || trigger_match_i;

  // Do not let WFI cause core_sleep_o (but treat as NOP):
  //
  // - During debug
  // - For PULP Cluster (only p.elw can trigger sleep)

  assign debug_wfi_no_sleep_o = debug_mode_q || debug_req_pending || debug_single_step_i || trigger_match_i || PULP_CLUSTER;

  // sticky version of debug_req
  always_ff @(posedge clk , negedge rst_n)
    if ( !rst_n )
      debug_req_q <= 1'b0;
    else
      if( debug_req_i )
        debug_req_q <= 1'b1;
      else if( debug_mode_q )
        debug_req_q <= 1'b0;

  //----------------------------------------------------------------------------
  // Assertions
  //----------------------------------------------------------------------------

`ifndef VERILATOR

  // make sure that taken branches do not happen back-to-back, as this is not
  // possible without branch prediction in the IF stage
  assert property (
    @(posedge clk) (branch_taken_ex_i) |=> (~branch_taken_ex_i) ) else $warning("Two branches back-to-back are taken");

  assert property (
    @(posedge clk) (~('0 & irq_req_ctrl_i)) ) else $warning("Both dbg_req_i and irq_req_ctrl_i are active");

  // ELW_EXE and IRQ_FLUSH_ELW states are only used for PULP_CLUSTER = 1
  property p_pulp_cluster_only_states;
     @(posedge clk) (1'b1) |-> ( !((PULP_CLUSTER == 1'b0) && ((ctrl_fsm_cs == ELW_EXE) || (ctrl_fsm_cs == IRQ_FLUSH_ELW))) );
  endproperty

  a_pulp_cluster_only_states : assert property(p_pulp_cluster_only_states);

  // WAIT_SLEEP and SLEEP states are never used for PULP_CLUSTER = 1
  property p_pulp_cluster_excluded_states;
     @(posedge clk) (1'b1) |-> ( !((PULP_CLUSTER == 1'b1) && ((ctrl_fsm_cs == SLEEP) || (ctrl_fsm_cs == WAIT_SLEEP))) );
  endproperty

  a_pulp_cluster_excluded_states : assert property(p_pulp_cluster_excluded_states);

`endif

endmodule // cv32e40p_controller<|MERGE_RESOLUTION|>--- conflicted
+++ resolved
@@ -229,7 +229,6 @@
 
   logic instr_valid_irq_flush_n, instr_valid_irq_flush_q;
 
-<<<<<<< HEAD
   logic hwlp_end0_eq_pc;
   logic hwlp_end1_eq_pc;
   logic hwlp_counter0_gt_1;
@@ -243,10 +242,8 @@
   // Auxiliary signals to make hwlp_jump_o last only one cycle (converting it into a pulse)
   logic hwlp_end_4_ID_d, hwlp_end_4_ID_q;
 
-=======
   logic debug_req_q;
   logic debug_req_pending;
->>>>>>> 8a3345cd
 
 `ifndef SYNTHESIS
   // synopsys translate_off
@@ -1266,11 +1263,7 @@
         pc_set_o          = 1'b1;
         pc_mux_o          = PC_EXCEPTION;
         exc_pc_mux_o      = EXC_PC_DBD;
-<<<<<<< HEAD
-        if (((debug_req_i || trigger_match_i || debug_single_step_i) && (~debug_mode_q)) ||
-=======
-        if (((debug_req_pending || trigger_match_i) && (~debug_mode_q)) ||
->>>>>>> 8a3345cd
+        if (((debug_req_pending || trigger_match_i || debug_single_step_i) && (~debug_mode_q)) ||
             (ebrk_insn_i && ebrk_force_debug_mode && (~debug_mode_q))) begin
             csr_save_cause_o = 1'b1;
             csr_save_id_o    = 1'b1;
