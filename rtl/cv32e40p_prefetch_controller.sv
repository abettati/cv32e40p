// Copyright 2020 Silicon Labs, Inc.
//
// This file, and derivatives thereof are licensed under the
// Solderpad License, Version 2.0 (the "License").
//
// Use of this file means you agree to the terms and conditions
// of the license and are in full compliance with the License.
//
// You may obtain a copy of the License at:
//
//     https://solderpad.org/licenses/SHL-2.0/
//
// Unless required by applicable law or agreed to in writing, software
// and hardware implementations thereof distributed under the License
// is distributed on an "AS IS" BASIS, WITHOUT WARRANTIES OR CONDITIONS
// OF ANY KIND, EITHER EXPRESSED OR IMPLIED.
//
// See the License for the specific language governing permissions and
// limitations under the License.

////////////////////////////////////////////////////////////////////////////////
// Engineer:       Arjan Bink - arjan.bink@silabs.com                         //
//                                                                            //
// Design Name:    Prefetcher Controller                                      //
// Project Name:   CV32E40P                                                   //
// Language:       SystemVerilog                                              //
//                                                                            //
// Description:    Prefetch Controller which receives control flow            //
//                 information (req_i, branch_*) from the Fetch stage         //
//                 and based on that performs transactions requests to the    //
//                 bus interface adapter instructions. Prefetching based on   //
//                 incrementing addressed is performed when no new control    //
//                 flow change is requested. New transaction requests are     //
//                 only performed if it can be guaranteed that the fetch FIFO //
//                 will not overflow (resulting in a maximum of DEPTH         //
//                 outstanding transactions.                                  //
//                                                                            //
////////////////////////////////////////////////////////////////////////////////

module cv32e40p_prefetch_controller
#(
  parameter PULP_OBI        = 0,                                // Legacy PULP OBI behavior
  parameter PULP_XPULP      = 1,                                // PULP ISA Extension (including PULP specific CSRs and hardware loop, excluding p.elw)
  parameter DEPTH           = 4,                                // Prefetch FIFO Depth
  parameter FIFO_ADDR_DEPTH = (DEPTH > 1) ? $clog2(DEPTH) : 1   // Do not override this parameter
)(
  input  logic                     clk,
  input  logic                     rst_n,

  // Fetch stage interface
  input  logic                     req_i,                   // Fetch stage requests instructions
  input  logic                     branch_i,                // Taken branch
  input  logic [31:0]              branch_addr_i,           // Taken branch address (only valid when branch_i = 1)
  output logic                     busy_o,                  // Prefetcher busy

  // HW loop signals
  input  logic                     hwlp_jump_i,
  input  logic [31:0]              hwlp_target_i,

  // Transaction request interface
  output logic                     trans_valid_o,           // Transaction request valid (to bus interface adapter)
  input  logic                     trans_ready_i,           // Transaction request ready (transaction gets accepted when trans_valid_o and trans_ready_i are both 1)
  output logic [31:0]              trans_addr_o,            // Transaction address (only valid when trans_valid_o = 1). No stability requirements.

  // Transaction response interface
  input  logic                     resp_valid_i,            // Note: Consumer is assumed to be 'ready' whenever resp_valid_i = 1

  // Fetch interface is ready/valid
  input  logic                     fetch_ready_i,
  output logic                     fetch_valid_o,
  // FIFO interface
  output logic                     fifo_push_o,             // PUSH an instruction into the FIFO
  output logic                     fifo_pop_o,              // POP an instruction from the FIFO
  output logic                     fifo_flush_o,            // Flush the FIFO
  output logic                     fifo_flush_but_first_o,  // Flush the FIFO, but keep the first instruction if present
  input  logic [FIFO_ADDR_DEPTH:0] fifo_cnt_i,              // Number of valid items/words in the prefetch FIFO
  input  logic                     fifo_empty_i             // FIFO is empty
);

  enum logic {IDLE, BRANCH_WAIT} state_q, next_state;

  logic  [FIFO_ADDR_DEPTH:0]     cnt_q;                           // Transaction counter
  logic  [FIFO_ADDR_DEPTH:0]     next_cnt;                        // Next value for cnt_q
  logic                          count_up;                        // Increment outstanding transaction count by 1 (can happen at same time as count_down)
  logic                          count_down;                      // Decrement outstanding transaction count by 1 (can happen at same time as count_up)

  logic  [FIFO_ADDR_DEPTH:0]     flush_cnt_q;                     // Response flush counter (to flush speculative responses after branch)
  logic  [FIFO_ADDR_DEPTH:0]     next_flush_cnt;                  // Next value for flush_cnt_q

  // Transaction address
  logic [31:0]                   trans_addr_q, trans_addr_incr;

  // Word-aligned branch target address
  logic [31:0]                   aligned_branch_addr;             // Word aligned branch target address

  // FIFO auxiliary signal
  logic                          fifo_valid;                      // FIFO output valid (if !fifo_empty)
  logic [FIFO_ADDR_DEPTH:0]      fifo_cnt_masked;                 // FIFO_cnt signal, masked when we are branching to allow a new memory request in that cycle

  // HW loop support signals
  logic                          hwlp_wait_resp_flush;            // Trigger for the delayed flush
  logic                          hwlp_flush_after_resp;           // Wait for HWLP_END and then flush the wrong granted requests
  logic [FIFO_ADDR_DEPTH:0]      hwlp_flush_cnt_delayed_q;        // The number of outstanding requests to flush when HWLP_END is returned
  logic                          hwlp_flush_resp_delayed;         // Actual delayed flush
  logic                          hwlp_flush_resp;                 // Response flush counter when hwlp occurs

  //////////////////////////////////////////////////////////////////////////////
  // Prefetch buffer status
  //////////////////////////////////////////////////////////////////////////////

  // Busy if there are ongoing (or potentially outstanding) transfers
  assign busy_o = (cnt_q != 3'b000) || trans_valid_o;

  //////////////////////////////////////////////////////////////////////////////
  // IF/ID interface
  //////////////////////////////////////////////////////////////////////////////

  // Fectch valid control. Fetch never valid if jumping or flushing responses.
  // Fetch valid if there are instructions in FIFO or there is an incoming
  // instruction from memory.
  assign fetch_valid_o = (fifo_valid || resp_valid_i) && !(branch_i || (flush_cnt_q > 0));

  //////////////////////////////////////////////////////////////////////////////
  // Transaction request generation
  //
  // Assumes that corresponding response is at least 1 cycle after request
  //
  // - Only request transaction when fetch stage requires fetch (req_i), and
  // - make sure that FIFO (cv32e40p_fetch_fifo) never overflows (fifo_cnt_i + cnt_q < DEPTH)
  //////////////////////////////////////////////////////////////////////////////

  // Prefetcher will only perform word fetches
  assign aligned_branch_addr = {branch_addr_i[31:2], 2'b00};

  // Increment address (always word fetch)
  assign trans_addr_incr = {trans_addr_q[31:2], 2'b00} + 32'd4;

  // Transaction request generation
  generate
    if (PULP_OBI == 0) begin
      // OBI compatible (avoids combinatorial path from instr_rvalid_i to instr_req_o).
      // Multiple trans_* transactions can be issued (and accepted) before a response
      // (resp_*) is received.
      assign trans_valid_o = req_i && (fifo_cnt_masked + cnt_q < DEPTH);
    end else begin
      // Legacy PULP OBI behavior, i.e. only issue subsequent transaction if preceding transfer
      // is about to finish (re-introducing timing critical path from instr_rvalid_i to instr_req_o)
      assign trans_valid_o = (cnt_q == 3'b000) ? req_i && (fifo_cnt_masked + cnt_q < DEPTH) :
                                                 req_i && (fifo_cnt_masked + cnt_q < DEPTH) && resp_valid_i;
    end
  endgenerate

  // Optimization:
  // fifo_cnt is used to understand if we can perform new memory requests
  // When branching, we flush both the FIFO and the outstanding requests. Therefore,
  // there is surely space for a new request.
  // Masking fifo_cnt in this case allows for making a new request when the FIFO
  // is not empty and we are jumping, and (fifo_cnt_i + cnt_q == DEPTH)
  assign fifo_cnt_masked = (branch_i || hwlp_jump_i) ? '0 : fifo_cnt_i;

  // FSM (state_q, next_state) to control OBI A channel signals.
  always_comb
  begin
    next_state = state_q;
    trans_addr_o = trans_addr_q;

    unique case(state_q)
<<<<<<< HEAD
=======

>>>>>>> 023558a9
      // Default state (pass on branch target address or transaction with incremented address)
      IDLE:
      begin
        begin
          if (branch_i) begin
            // Jumps must have the highest priority (e.g. an interrupt must
            // have higher priority than a HW-loop branch)
            trans_addr_o = aligned_branch_addr;
          end else if (hwlp_jump_i) begin
            trans_addr_o = hwlp_target_i;
          end else begin
            trans_addr_o = trans_addr_incr;
          end
        end
        if ((branch_i || hwlp_jump_i) && !(trans_valid_o && trans_ready_i)) begin
          // Taken branch, but transaction not yet accepted by bus interface adapter.
          next_state = BRANCH_WAIT;
        end
      end // case: IDLE

      BRANCH_WAIT:
      begin
        // Replay previous branch target address (trans_addr_q) or new branch address (although this
        // can probably not occur in CV32E40P (defensive programming to always be receptive for a new
        // taken branch)) until accepted by the bus interface adapter.
        trans_addr_o = branch_i ? aligned_branch_addr : trans_addr_q;
        if (trans_valid_o && trans_ready_i) begin
          // Transaction with branch target address has been accepted. Start regular prefetch again.
          next_state = IDLE;
        end
      end // case: BRANCH_WAIT
    endcase
  end

  //////////////////////////////////////////////////////////////////////////////
  // FIFO management
  //////////////////////////////////////////////////////////////////////////////

  // Pass on response transfer directly to FIFO (which should be ready, otherwise
  // the corresponding transfer would not have been requested via trans_valid_o).
  // Upon a branch (branch_i) all incoming responses (resp_valid_i) are flushed
  // until the flush count is 0 again. (The flush count is initialized with the
  // number of outstanding transactions at the time of the branch).
  assign fifo_valid  = !fifo_empty_i;
  assign fifo_push_o = resp_valid_i && (fifo_valid || !fetch_ready_i) && !(branch_i || (flush_cnt_q > 0));
  assign fifo_pop_o  = fifo_valid && fetch_ready_i;

  //////////////////////////////////////////////////////////////////////////////
  // Counter (cnt_q, next_cnt) to count number of outstanding OBI transactions
  // (maximum = DEPTH)
  //
  // Counter overflow is prevented by limiting the number of outstanding transactions
  // to DEPTH. Counter underflow is prevented by the assumption that resp_valid_i = 1
   // will only occur in response to accepted transfer request (as per the OBI protocol).
  //////////////////////////////////////////////////////////////////////////////

  assign count_up   = trans_valid_o && trans_ready_i;     // Increment upon accepted transfer request
  assign count_down = resp_valid_i;                       // Decrement upon accepted transfer response

  always_comb begin
    case ({count_up, count_down})
      2'b00  : begin
        next_cnt = cnt_q;
      end
      2'b01  : begin
          next_cnt = cnt_q - 1'b1;
      end
      2'b10  : begin
          next_cnt = cnt_q + 1'b1;
      end
      2'b11  : begin
        next_cnt = cnt_q;
      end
    endcase
  end

  generate
  if (PULP_XPULP) begin

    // Flush the FIFO if it is not empty and we are hwlp branching.
    // If HWLP_END is not going to ID, save it from the flush.
    // Don't flush the FIFO if it is empty (maybe we must accept
    // HWLP_end from the memory in this cycle)
    assign fifo_flush_o           = branch_i || (hwlp_jump_i && !fifo_empty_i &&  fifo_pop_o);
    assign fifo_flush_but_first_o =             (hwlp_jump_i && !fifo_empty_i && !fifo_pop_o);

    //////////////////////////////////////////////////////////////////////////////
    // HWLP main resp flush controller
    //////////////////////////////////////////////////////////////////////////////

    // If HWLP_END-4 is in ID and HWLP_END is being/was returned by the memory
    // we can flush all the eventual outstanding requests up to now
    assign hwlp_flush_resp = hwlp_jump_i && !(fifo_empty_i && !resp_valid_i);

    //////////////////////////////////////////////////////////////////////////////
    // HWLP delayed flush controller
    //////////////////////////////////////////////////////////////////////////////

    // If HWLP_END-4 is in ID and HWLP_END has not been returned yet,
    // save the present number of outstanding requests (subtract the HWLP_END one).
    // Wait for HWLP_END then flush the saved number of (wrong) outstanding requests
    assign hwlp_wait_resp_flush = hwlp_jump_i &&  (fifo_empty_i && !resp_valid_i);

    always_ff @(posedge clk or negedge rst_n) begin
      if(~rst_n) begin
        hwlp_flush_after_resp    <= 1'b0;
        hwlp_flush_cnt_delayed_q <= 2'b00;
      end else begin
        if (branch_i) begin
          // Reset the flush request if an interrupt is taken
          hwlp_flush_after_resp    <= 1'b0;
          hwlp_flush_cnt_delayed_q <= 2'b00;
        end else begin
          if (hwlp_wait_resp_flush) begin
            hwlp_flush_after_resp    <= 1'b1;
            // cnt_q > 0 checked by an assertion
            hwlp_flush_cnt_delayed_q <= cnt_q - 1'b1;
          end else begin
            // Reset the delayed flush request when it's completed
            if (hwlp_flush_resp_delayed) begin
              hwlp_flush_after_resp    <= 1'b0;
              hwlp_flush_cnt_delayed_q <= 2'b00;
            end
          end
        end
      end
    end

    // This signal is masked by branch_i in the flush counter process,
    // because if an interrupt occurs during a delayed flush, the interrupt
    // is served first so the flush should be normal (caused by branch_i)
    assign hwlp_flush_resp_delayed = hwlp_flush_after_resp && resp_valid_i;

  end else begin

    // Flush the FIFO if it is not empty
    assign fifo_flush_o             = branch_i;
    assign fifo_flush_but_first_o   = 1'b0;
    assign hwlp_flush_resp          = 1'b0;
    assign hwlp_wait_resp_flush     = 1'b0;

    assign hwlp_flush_after_resp    = 1'b0;
    assign hwlp_flush_cnt_delayed_q = 2'b00;
    assign hwlp_flush_resp_delayed  = 1'b0;


  end
  endgenerate

  //////////////////////////////////////////////////////////////////////////////
  // Counter (flush_cnt_q, next_flush_cnt) to count reseponses to be flushed.
  //////////////////////////////////////////////////////////////////////////////

  always_comb begin
    next_flush_cnt = flush_cnt_q;

    // Number of outstanding transfers at time of branch equals the number of
    // responses that will need to be flushed (responses already in the FIFO will
    // be flushed there)
    if (branch_i || hwlp_flush_resp) begin
      next_flush_cnt = cnt_q;
      if (resp_valid_i && (cnt_q > 0)) begin
        next_flush_cnt = cnt_q - 1'b1;
      end
    end else if (hwlp_flush_resp_delayed) begin
      // Delayed flush has a lower priority than the normal flush,
      // because HW loops branches have lower priority than
      // taken interrupts
      next_flush_cnt = hwlp_flush_cnt_delayed_q;
    end else if (resp_valid_i && (flush_cnt_q > 0)) begin
      next_flush_cnt = flush_cnt_q - 1'b1;
    end
  end

  //////////////////////////////////////////////////////////////////////////////
  // Registers
  //////////////////////////////////////////////////////////////////////////////

  always_ff @(posedge clk, negedge rst_n)
  begin
    if(rst_n == 1'b0)
    begin
      state_q        <= IDLE;
      cnt_q          <= '0;
      flush_cnt_q    <= '0;
      trans_addr_q   <= '0;
    end
    else
    begin
      state_q        <= next_state;
      cnt_q          <= next_cnt;
      flush_cnt_q    <= next_flush_cnt;
      if (branch_i || hwlp_jump_i || (trans_valid_o && trans_ready_i)) begin
        trans_addr_q <= trans_addr_o;
      end
    end
  end

  //----------------------------------------------------------------------------
  // Assertions
  //----------------------------------------------------------------------------

`ifdef CV32E40P_ASSERT_ON

  // Check that outstanding transaction count will not overflow DEPTH
  property p_no_transaction_count_overflow_0;
     @(posedge clk) (1'b1) |-> (cnt_q <= DEPTH);
  endproperty

  a_no_transaction_count_overflow_0 : assert property(p_no_transaction_count_overflow_0);

  property p_no_transaction_count_overflow_1;
     @(posedge clk) (cnt_q == DEPTH) |-> (!count_up || count_down);
  endproperty

  a_no_transaction_count_overflow_1 : assert property(p_no_transaction_count_overflow_1);

  generate
  if (PULP_XPULP) begin
    // When HWLP_END-4 is in ID and we are hwlp branching,
    // HWLP_END should at least have already been granted
    // by the OBI interface
    property p_hwlp_end_already_gnt_when_hwlp_branch;
       @(posedge clk) (hwlp_jump_i) |-> (cnt_q > 0 || !fifo_empty_i || resp_valid_i);
    endproperty

    a_hwlp_end_already_gnt_when_hwlp_branch : assert property(p_hwlp_end_already_gnt_when_hwlp_branch);

  end else begin

    property p_hwlp_not_used;
       @(posedge clk) (1'b1) |-> ((hwlp_jump_i == 1'b0) && (hwlp_target_i == 32'b0) && (hwlp_wait_resp_flush == 1'b0) &&
                                  (hwlp_flush_after_resp == 1'b0) && (hwlp_flush_resp_delayed == 1'b0) && (hwlp_flush_cnt_delayed_q == 0) &&
                                  (hwlp_flush_resp == 1'b0));
    endproperty

    a_hwlp_not_used : assert property(p_hwlp_not_used);

  end
  endgenerate


 // Check that a taken branch can only occur if fetching is requested
  property p_branch_implies_req;
     @(posedge clk) (branch_i) |-> (req_i);
  endproperty

  a_branch_implies_req : assert property(p_branch_implies_req);

  // Check that after a taken branch the initial FIFO output is not accepted
  property p_branch_invalidates_fifo;
     @(posedge clk) (branch_i) |-> (!(fetch_valid_o && fetch_ready_i));
  endproperty

  a_branch_invalidates_fifo : assert property(p_branch_invalidates_fifo);

  // Check that hwlp_branch and branch_i cannot happen at the same moment
  property p_jump_hwlpBranch_not_together;
     @(posedge clk) (branch_i || hwlp_jump_i) |-> (!hwlp_jump_i || !branch_i);
  endproperty

  a_jump_hwlpBranch_not_together : assert property(p_jump_hwlpBranch_not_together);

`endif

endmodule // cv32e40p_prefetch_controller<|MERGE_RESOLUTION|>--- conflicted
+++ resolved
@@ -165,10 +165,6 @@
     trans_addr_o = trans_addr_q;
 
     unique case(state_q)
-<<<<<<< HEAD
-=======
-
->>>>>>> 023558a9
       // Default state (pass on branch target address or transaction with incremented address)
       IDLE:
       begin
