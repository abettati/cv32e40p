--- conflicted
+++ resolved
@@ -2373,10 +2373,6 @@
 
               12'h105:  // wfi
               begin
-<<<<<<< HEAD
-                // flush pipeline
-                wfi_o        = 1'b1;
-=======
                 if (debug_wfi_no_sleep_i) begin
                   // Treat as NOP (do not cause sleep mode entry)
                   // Using decoding similar to ADDI, but without register reads/writes, i.e.
@@ -2386,9 +2382,8 @@
                   alu_operator_o = ALU_ADD;
                 end else begin
                   // Flush pipeline (resulting in sleep mode entry)
-                  pipe_flush_o = 1'b1;
-                end
->>>>>>> 8a3345cd
+                  wfi_o = 1'b1;
+                end
               end
 
               default:
