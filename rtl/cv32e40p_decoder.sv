// Copyright 2018 ETH Zurich and University of Bologna.
// Copyright and related rights are licensed under the Solderpad Hardware
// License, Version 0.51 (the "License"); you may not use this file except in
// compliance with the License.  You may obtain a copy of the License at
// http://solderpad.org/licenses/SHL-0.51. Unless required by applicable law
// or agreed to in writing, software, hardware and materials distributed under
// this License is distributed on an "AS IS" BASIS, WITHOUT WARRANTIES OR
// CONDITIONS OF ANY KIND, either express or implied. See the License for the
// specific language governing permissions and limitations under the License.

////////////////////////////////////////////////////////////////////////////////
// Engineer        Andreas Traber - atraber@iis.ee.ethz.ch                    //
//                                                                            //
// Additional contributions by:                                               //
//                 Matthias Baer - baermatt@student.ethz.ch                   //
//                 Igor Loi - igor.loi@unibo.it                               //
//                 Sven Stucki - svstucki@student.ethz.ch                     //
//                 Davide Schiavone - pschiavo@iis.ee.ethz.ch                 //
//                                                                            //
// Design Name:    Decoder                                                    //
// Project Name:   RI5CY                                                      //
// Language:       SystemVerilog                                              //
//                                                                            //
// Description:    Decoder                                                    //
//                                                                            //
////////////////////////////////////////////////////////////////////////////////

`include "cv32e40p_apu_macros.sv"

import cv32e40p_defines::*;

module cv32e40p_decoder
#(
  parameter PULP_CLUSTER      =  0,
  parameter PULP_HWLP         = 0,
  parameter A_EXTENSION       = 0,
  parameter FPU               = 0,
  parameter FP_DIVSQRT        = 0,
  parameter PULP_SECURE       = 0,
  parameter USE_PMP           = 0,
  parameter SHARED_FP         = 0,
  parameter SHARED_DSP_MULT   = 0,
  parameter SHARED_INT_MULT   = 0,
  parameter SHARED_INT_DIV    = 0,
  parameter SHARED_FP_DIVSQRT = 0,
  parameter WAPUTYPE          = 0,
  parameter APU_WOP_CPU       = 6,
  parameter DEBUG_TRIGGER_EN  = 1
)
(
  // singals running to/from controller
  input  logic        deassert_we_i,           // deassert we, we are stalled or not active
  input  logic        data_misaligned_i,       // misaligned data load/store in progress
  input  logic        mult_multicycle_i,       // multiplier taking multiple cycles, using op c as storage
  output logic        instr_multicycle_o,      // true when multiple cycles are decoded

  output logic        illegal_insn_o,          // illegal instruction encountered
  output logic        ebrk_insn_o,             // trap instruction encountered

  output logic        mret_insn_o,             // return from exception instruction encountered (M)
  output logic        uret_insn_o,             // return from exception instruction encountered (S)
  output logic        dret_insn_o,             // return from debug (M)

  output logic        mret_dec_o,              // return from exception instruction encountered (M) without deassert
  output logic        uret_dec_o,              // return from exception instruction encountered (S) without deassert
  output logic        dret_dec_o,              // return from debug (M) without deassert

  output logic        ecall_insn_o,            // environment call (syscall) instruction encountered
  output logic        pipe_flush_o,            // pipeline flush is requested

  output logic        fencei_insn_o,           // fence.i instruction

  output logic        rega_used_o,             // rs1 is used by current instruction
  output logic        regb_used_o,             // rs2 is used by current instruction
  output logic        regc_used_o,             // rs3 is used by current instruction

  output logic        reg_fp_a_o,              // fp reg a is used
  output logic        reg_fp_b_o,              // fp reg b is used
  output logic        reg_fp_c_o,              // fp reg c is used
  output logic        reg_fp_d_o,              // fp reg d is used

  output logic [ 0:0] bmask_a_mux_o,           // bit manipulation mask a mux
  output logic [ 1:0] bmask_b_mux_o,           // bit manipulation mask b mux
  output logic        alu_bmask_a_mux_sel_o,   // bit manipulation mask a mux (reg or imm)
  output logic        alu_bmask_b_mux_sel_o,   // bit manipulation mask b mux (reg or imm)

  // from IF/ID pipeline
  input  logic [31:0] instr_rdata_i,           // instruction read from instr memory/cache
  input  logic        illegal_c_insn_i,        // compressed instruction decode failed

  // ALU signals
  output logic        alu_en_o,                // ALU enable
  output logic [ALU_OP_WIDTH-1:0] alu_operator_o, // ALU operation selection
  output logic [2:0]  alu_op_a_mux_sel_o,      // operand a selection: reg value, PC, immediate or zero
  output logic [2:0]  alu_op_b_mux_sel_o,      // operand b selection: reg value or immediate
  output logic [1:0]  alu_op_c_mux_sel_o,      // operand c selection: reg value or jump target
  output logic [1:0]  alu_vec_mode_o,          // selects between 32 bit, 16 bit and 8 bit vectorial modes
  output logic        scalar_replication_o,    // scalar replication enable
  output logic        scalar_replication_c_o,  // scalar replication enable for operand C
  output logic [0:0]  imm_a_mux_sel_o,         // immediate selection for operand a
  output logic [3:0]  imm_b_mux_sel_o,         // immediate selection for operand b
  output logic [1:0]  regc_mux_o,              // register c selection: S3, RD or 0
  output logic        is_clpx_o,               // whether the instruction is complex (pulpv3) or not
  output logic        is_subrot_o,

  // MUL related control signals
  output logic [2:0]  mult_operator_o,         // Multiplication operation selection
  output logic        mult_int_en_o,           // perform integer multiplication
  output logic        mult_dot_en_o,           // perform dot multiplication
  output logic [0:0]  mult_imm_mux_o,          // Multiplication immediate mux selector
  output logic        mult_sel_subword_o,      // Select subwords for 16x16 bit of multiplier
  output logic [1:0]  mult_signed_mode_o,      // Multiplication in signed mode
  output logic [1:0]  mult_dot_signed_o,       // Dot product in signed mode

  // FPU
  input  logic [C_RM-1:0]             frm_i,   // Rounding mode from float CSR

  output logic [C_FPNEW_FMTBITS-1:0]  fpu_dst_fmt_o,   // fpu destination format
  output logic [C_FPNEW_FMTBITS-1:0]  fpu_src_fmt_o,   // fpu source format
  output logic [C_FPNEW_IFMTBITS-1:0] fpu_int_fmt_o,   // fpu integer format (for casts)

  // APU
  output logic                apu_en_o,
  output logic [WAPUTYPE-1:0] apu_type_o,
  output logic [APU_WOP_CPU-1:0]  apu_op_o,
  output logic [1:0]          apu_lat_o,
  output logic [WAPUTYPE-1:0] apu_flags_src_o,
  output logic [2:0]          fp_rnd_mode_o,

  // register file related signals
  output logic        regfile_mem_we_o,        // write enable for regfile
  output logic        regfile_alu_we_o,        // write enable for 2nd regfile port
  output logic        regfile_alu_we_dec_o,    // write enable for 2nd regfile port without deassert
  output logic        regfile_alu_waddr_sel_o, // Select register write address for ALU/MUL operations

  // CSR manipulation
  output logic        csr_access_o,            // access to CSR
  output logic        csr_status_o,            // access to xstatus CSR
  output logic [1:0]  csr_op_o,                // operation to perform on CSR
  input  PrivLvl_t    current_priv_lvl_i,      // The current privilege level

  // LD/ST unit signals
  output logic        data_req_o,              // start transaction to data memory
  output logic        data_we_o,               // data memory write enable
  output logic        prepost_useincr_o,       // when not active bypass the alu result for address calculation
  output logic [1:0]  data_type_o,             // data type on data memory: byte, half word or word
  output logic [1:0]  data_sign_extension_o,   // sign extension on read data from data memory / NaN boxing
  output logic [1:0]  data_reg_offset_o,       // offset in byte inside register for stores
  output logic        data_load_event_o,       // data request is in the special event range

  // Atomic memory access
  output  logic [5:0] atop_o,

  // hwloop signals
  output logic [2:0]  hwloop_we_o,             // write enable for hwloop regs
  output logic        hwloop_target_mux_sel_o, // selects immediate for hwloop target
  output logic        hwloop_start_mux_sel_o,  // selects hwloop start address input
  output logic        hwloop_cnt_mux_sel_o,    // selects hwloop counter input

  input  logic        debug_mode_i,            // processor is in debug mode
  input  logic        debug_wfi_no_sleep_i,    // do not let WFI cause sleep

  // jump/branches
  output logic [1:0]  jump_in_dec_o,           // jump_in_id without deassert
  output logic [1:0]  jump_in_id_o,            // jump is being calculated in ALU
  output logic [1:0]  jump_target_mux_sel_o    // jump target selection
);

  // careful when modifying the following parameters! these types have to match the ones in the APU!
  localparam APUTYPE_DSP_MULT   = (SHARED_DSP_MULT)       ? 0 : 0;
  localparam APUTYPE_INT_MULT   = (SHARED_INT_MULT)       ? SHARED_DSP_MULT : 0;
  localparam APUTYPE_INT_DIV    = (SHARED_INT_DIV)        ? SHARED_DSP_MULT + SHARED_INT_MULT : 0;
  localparam APUTYPE_FP         = (SHARED_FP)             ? SHARED_DSP_MULT + SHARED_INT_MULT + SHARED_INT_DIV : 0;
  localparam APUTYPE_ADDSUB     = (SHARED_FP)             ? ((SHARED_FP==1) ? APUTYPE_FP   : APUTYPE_FP)   : 0;
  localparam APUTYPE_MULT       = (SHARED_FP)             ? ((SHARED_FP==1) ? APUTYPE_FP+1 : APUTYPE_FP)   : 0;
  localparam APUTYPE_CAST       = (SHARED_FP)             ? ((SHARED_FP==1) ? APUTYPE_FP+2 : APUTYPE_FP)   : 0;
  localparam APUTYPE_MAC        = (SHARED_FP)             ? ((SHARED_FP==1) ? APUTYPE_FP+3 : APUTYPE_FP)   : 0;
  // SHARED_FP_DIVSQRT is without effect unless FP_DIVSQRT is set.
  // SHARED_FP_DIVSQRT==1, SHARED_FP==1 (old config): separate div and sqrt units
  // SHARED_FP_DIVSQRT==1, SHARED_FP==2 (new config): divsqrt enabled within shared FPnew blocks
  // SHARED_FP_DIVSQRT==2, SHARED_FP==1 (old config): merged div/sqrt unit
  // SHARED_FP_DIVSQRT==2, SHARED_FP==2 (new config): separate shared divsqrt blocks (allows different share ratio)
  localparam APUTYPE_DIV        = (SHARED_FP_DIVSQRT==1)  ? ((SHARED_FP==1) ? APUTYPE_FP+4 : APUTYPE_FP)   :
                                 ((SHARED_FP_DIVSQRT==2)  ? ((SHARED_FP==1) ? APUTYPE_FP+4 : APUTYPE_FP+1) : 0);
  localparam APUTYPE_SQRT       = (SHARED_FP_DIVSQRT==1)  ? ((SHARED_FP==1) ? APUTYPE_FP+5 : APUTYPE_FP)   :
                                 ((SHARED_FP_DIVSQRT==2)  ? ((SHARED_FP==1) ? APUTYPE_FP+4 : APUTYPE_FP+1) : 0);

  // write enable/request control
  logic       regfile_mem_we;
  logic       regfile_alu_we;
  logic       data_req;
  logic [2:0] hwloop_we;
  logic       csr_illegal;
  logic [1:0] jump_in_id;

  logic [1:0] csr_op;

  logic       mult_int_en;
  logic       mult_dot_en;
  logic       apu_en;

  // this instruction needs floating-point rounding-mode verification
  logic check_fprm;

  logic [C_FPNEW_OPBITS-1:0] fpu_op;     // fpu operation
  logic                      fpu_op_mod; // fpu operation modifier
  logic                      fpu_vec_op; // fpu vectorial operation
  // unittypes for latencies to help us decode for APU
  enum logic[1:0] {ADDMUL, DIVSQRT, NONCOMP, CONV} fp_op_group;


  /////////////////////////////////////////////
  //   ____                     _            //
  //  |  _ \  ___  ___ ___   __| | ___ _ __  //
  //  | | | |/ _ \/ __/ _ \ / _` |/ _ \ '__| //
  //  | |_| |  __/ (_| (_) | (_| |  __/ |    //
  //  |____/ \___|\___\___/ \__,_|\___|_|    //
  //                                         //
  /////////////////////////////////////////////

  always_comb
  begin
    jump_in_id                  = BRANCH_NONE;
    jump_target_mux_sel_o       = JT_JAL;

    alu_en_o                    = 1'b1;
    alu_operator_o              = ALU_SLTU;
    alu_op_a_mux_sel_o          = OP_A_REGA_OR_FWD;
    alu_op_b_mux_sel_o          = OP_B_REGB_OR_FWD;
    alu_op_c_mux_sel_o          = OP_C_REGC_OR_FWD;
    alu_vec_mode_o              = VEC_MODE32;
    scalar_replication_o        = 1'b0;
    scalar_replication_c_o      = 1'b0;
    regc_mux_o                  = REGC_ZERO;
    imm_a_mux_sel_o             = IMMA_ZERO;
    imm_b_mux_sel_o             = IMMB_I;

    mult_operator_o             = MUL_I;
    mult_int_en                 = 1'b0;
    mult_dot_en                 = 1'b0;
    mult_imm_mux_o              = MIMM_ZERO;
    mult_signed_mode_o          = 2'b00;
    mult_sel_subword_o          = 1'b0;
    mult_dot_signed_o           = 2'b00;

    apu_en                      = 1'b0;
    apu_type_o                  = '0;
    apu_op_o                    = '0;
    apu_lat_o                   = '0;
    apu_flags_src_o             = '0;
    fp_rnd_mode_o               = '0;
    fpu_op                      = fpnew_pkg::SGNJ;
    fpu_op_mod                  = 1'b0;
    fpu_vec_op                  = 1'b0;
    fpu_dst_fmt_o               = fpnew_pkg::FP32;
    fpu_src_fmt_o               = fpnew_pkg::FP32;
    fpu_int_fmt_o               = fpnew_pkg::INT32;
    check_fprm                  = 1'b0;
    fp_op_group                 = ADDMUL;

    regfile_mem_we              = 1'b0;
    regfile_alu_we              = 1'b0;
    regfile_alu_waddr_sel_o     = 1'b1;

    prepost_useincr_o           = 1'b1;

    hwloop_we                   = 3'b0;
    hwloop_target_mux_sel_o     = 1'b0;
    hwloop_start_mux_sel_o      = 1'b0;
    hwloop_cnt_mux_sel_o        = 1'b0;

    csr_access_o                = 1'b0;
    csr_status_o                = 1'b0;
    csr_illegal                 = 1'b0;
    csr_op                      = CSR_OP_READ;
    mret_insn_o                 = 1'b0;
    uret_insn_o                 = 1'b0;

    dret_insn_o                 = 1'b0;

    data_we_o                   = 1'b0;
    data_type_o                 = 2'b00;
    data_sign_extension_o       = 2'b00;
    data_reg_offset_o           = 2'b00;
    data_req                    = 1'b0;
    data_load_event_o           = 1'b0;

    atop_o                      = 6'b000000;

    illegal_insn_o              = 1'b0;
    ebrk_insn_o                 = 1'b0;
    ecall_insn_o                = 1'b0;
    pipe_flush_o                = 1'b0;

    fencei_insn_o               = 1'b0;

    rega_used_o                 = 1'b0;
    regb_used_o                 = 1'b0;
    regc_used_o                 = 1'b0;
    reg_fp_a_o                  = 1'b0;
    reg_fp_b_o                  = 1'b0;
    reg_fp_c_o                  = 1'b0;
    reg_fp_d_o                  = 1'b0;

    bmask_a_mux_o               = BMASK_A_ZERO;
    bmask_b_mux_o               = BMASK_B_ZERO;
    alu_bmask_a_mux_sel_o       = BMASK_A_IMM;
    alu_bmask_b_mux_sel_o       = BMASK_B_IMM;

    instr_multicycle_o          = 1'b0;
    is_clpx_o                   = 1'b0;
    is_subrot_o                 = 1'b0;

    mret_dec_o                  = 1'b0;
    uret_dec_o                  = 1'b0;
    dret_dec_o                  = 1'b0;

    unique case (instr_rdata_i[6:0])

      //////////////////////////////////////
      //      _ _   _ __  __ ____  ____   //
      //     | | | | |  \/  |  _ \/ ___|  //
      //  _  | | | | | |\/| | |_) \___ \  //
      // | |_| | |_| | |  | |  __/ ___) | //
      //  \___/ \___/|_|  |_|_|   |____/  //
      //                                  //
      //////////////////////////////////////

      OPCODE_JAL: begin   // Jump and Link
        jump_target_mux_sel_o = JT_JAL;
        jump_in_id            = BRANCH_JAL;
        // Calculate and store PC+4
        alu_op_a_mux_sel_o  = OP_A_CURRPC;
        alu_op_b_mux_sel_o  = OP_B_IMM;
        imm_b_mux_sel_o     = IMMB_PCINCR;
        alu_operator_o      = ALU_ADD;
        regfile_alu_we      = 1'b1;
        // Calculate jump target (= PC + UJ imm)
      end

      OPCODE_JALR: begin  // Jump and Link Register
        jump_target_mux_sel_o = JT_JALR;
        jump_in_id            = BRANCH_JALR;
        // Calculate and store PC+4
        alu_op_a_mux_sel_o  = OP_A_CURRPC;
        alu_op_b_mux_sel_o  = OP_B_IMM;
        imm_b_mux_sel_o     = IMMB_PCINCR;
        alu_operator_o      = ALU_ADD;
        regfile_alu_we      = 1'b1;
        // Calculate jump target (= RS1 + I imm)
        rega_used_o         = 1'b1;

        if (instr_rdata_i[14:12] != 3'b0) begin
          jump_in_id       = BRANCH_NONE;
          regfile_alu_we   = 1'b0;
          illegal_insn_o   = 1'b1;
        end
      end

      OPCODE_BRANCH: begin // Branch
        jump_target_mux_sel_o = JT_COND;
        jump_in_id            = BRANCH_COND;
        alu_op_c_mux_sel_o    = OP_C_JT;
        rega_used_o           = 1'b1;
        regb_used_o           = 1'b1;

        unique case (instr_rdata_i[14:12])
          3'b000: alu_operator_o = ALU_EQ;
          3'b001: alu_operator_o = ALU_NE;
          3'b100: alu_operator_o = ALU_LTS;
          3'b101: alu_operator_o = ALU_GES;
          3'b110: alu_operator_o = ALU_LTU;
          3'b111: alu_operator_o = ALU_GEU;
          3'b010: begin
            alu_operator_o      = ALU_EQ;
            regb_used_o         = 1'b0;
            alu_op_b_mux_sel_o  = OP_B_IMM;
            imm_b_mux_sel_o     = IMMB_BI;
          end
          3'b011: begin
            alu_operator_o      = ALU_NE;
            regb_used_o         = 1'b0;
            alu_op_b_mux_sel_o  = OP_B_IMM;
            imm_b_mux_sel_o     = IMMB_BI;
          end
        endcase
      end


      //////////////////////////////////
      //  _     ____    ______ _____  //
      // | |   |  _ \  / / ___|_   _| //
      // | |   | | | |/ /\___ \ | |   //
      // | |___| |_| / /  ___) || |   //
      // |_____|____/_/  |____/ |_|   //
      //                              //
      //////////////////////////////////

      OPCODE_STORE,
      OPCODE_STORE_POST: begin
        data_req       = 1'b1;
        data_we_o      = 1'b1;
        rega_used_o    = 1'b1;
        regb_used_o    = 1'b1;
        alu_operator_o = ALU_ADD;
        instr_multicycle_o = 1'b1;
        // pass write data through ALU operand c
        alu_op_c_mux_sel_o = OP_C_REGB_OR_FWD;

        // post-increment setup
        if (instr_rdata_i[6:0] == OPCODE_STORE_POST) begin
          prepost_useincr_o       = 1'b0;
          regfile_alu_waddr_sel_o = 1'b0;
          regfile_alu_we          = 1'b1;
        end

        if (instr_rdata_i[14] == 1'b0) begin
          // offset from immediate
          imm_b_mux_sel_o     = IMMB_S;
          alu_op_b_mux_sel_o  = OP_B_IMM;
        end else begin
          // offset from register
          regc_used_o        = 1'b1;
          alu_op_b_mux_sel_o = OP_B_REGC_OR_FWD;
          regc_mux_o         = REGC_RD;
        end

        // store size
        unique case (instr_rdata_i[13:12])
          2'b00: data_type_o = 2'b10; // SB
          2'b01: data_type_o = 2'b01; // SH
          2'b10: data_type_o = 2'b00; // SW
          default: begin
            data_req       = 1'b0;
            data_we_o      = 1'b0;
            illegal_insn_o = 1'b1;
          end
        endcase
      end

      OPCODE_LOAD,
      OPCODE_LOAD_POST: begin
        data_req        = 1'b1;
        regfile_mem_we  = 1'b1;
        rega_used_o     = 1'b1;
        data_type_o     = 2'b00;
        instr_multicycle_o = 1'b1;
        // offset from immediate
        alu_operator_o      = ALU_ADD;
        alu_op_b_mux_sel_o  = OP_B_IMM;
        imm_b_mux_sel_o     = IMMB_I;

        // post-increment setup
        if (instr_rdata_i[6:0] == OPCODE_LOAD_POST) begin
          prepost_useincr_o       = 1'b0;
          regfile_alu_waddr_sel_o = 1'b0;
          regfile_alu_we          = 1'b1;
        end

        // sign/zero extension
        data_sign_extension_o = {1'b0,~instr_rdata_i[14]};

        // load size
        unique case (instr_rdata_i[13:12])
          2'b00:   data_type_o = 2'b10; // LB
          2'b01:   data_type_o = 2'b01; // LH
          2'b10:   data_type_o = 2'b00; // LW
          default: data_type_o = 2'b00; // illegal or reg-reg
        endcase

        // reg-reg load (different encoding)
        if (instr_rdata_i[14:12] == 3'b111) begin
          // offset from RS2
          regb_used_o        = 1'b1;
          alu_op_b_mux_sel_o = OP_B_REGB_OR_FWD;

          // sign/zero extension
          data_sign_extension_o = {1'b0, ~instr_rdata_i[30]};

          // load size
          unique case (instr_rdata_i[31:25])
            7'b0000_000,
            7'b0100_000: data_type_o = 2'b10; // LB, LBU
            7'b0001_000,
            7'b0101_000: data_type_o = 2'b01; // LH, LHU
            7'b0010_000: data_type_o = 2'b00; // LW
            default: begin
              illegal_insn_o = 1'b1;
            end
          endcase
        end

        // special p.elw (event load)
        if (instr_rdata_i[14:12] == 3'b110) begin
<<<<<<< HEAD
          if (PULP_CLUSTER && (instr_rdata_i[6:0] == OPCODE_LOAD)) begin
            data_load_event_o = 1'b1;
          end else begin
=======
          if (instr_rdata_i[6:0] == OPCODE_LOAD) begin
            data_load_event_o = 1'b1;
          end else begin
            // p.elw with post increment does not exist
>>>>>>> e2c86c9f
            illegal_insn_o = 1'b1;
          end
        end

        if (instr_rdata_i[14:12] == 3'b011) begin
          // LD -> RV64 only
          illegal_insn_o = 1'b1;
        end
      end

      OPCODE_AMO: begin
        if (A_EXTENSION) begin : decode_amo
          if (instr_rdata_i[14:12] == 3'b010) begin // RV32A Extension (word)
            data_req          = 1'b1;
            data_type_o       = 2'b00;
            rega_used_o       = 1'b1;
            regb_used_o       = 1'b1;
            regfile_mem_we    = 1'b1;
            prepost_useincr_o = 1'b0; // only use alu_operand_a as address (not a+b)
            alu_op_a_mux_sel_o = OP_A_REGA_OR_FWD;

            data_sign_extension_o = 1'b1;

            // Apply AMO instruction at `atop_o`.
            atop_o = {1'b1, instr_rdata_i[31:27]};

            unique case (instr_rdata_i[31:27])
              AMO_LR: begin
                data_we_o = 1'b0;
              end
              AMO_SC,
              AMO_SWAP,
              AMO_ADD,
              AMO_XOR,
              AMO_AND,
              AMO_OR,
              AMO_MIN,
              AMO_MAX,
              AMO_MINU,
              AMO_MAXU: begin
                data_we_o = 1'b1;
                alu_op_c_mux_sel_o = OP_C_REGB_OR_FWD; // pass write data through ALU operand c
              end
              default : illegal_insn_o = 1'b1;
            endcase
          end
          else begin
            illegal_insn_o = 1'b1;
          end
        end else begin : no_decode_amo
          illegal_insn_o = 1'b1;
        end
      end


      //////////////////////////
      //     _    _    _   _  //
      //    / \  | |  | | | | //
      //   / _ \ | |  | | | | //
      //  / ___ \| |__| |_| | //
      // /_/   \_\_____\___/  //
      //                      //
      //////////////////////////

      OPCODE_LUI: begin  // Load Upper Immediate
        alu_op_a_mux_sel_o  = OP_A_IMM;
        alu_op_b_mux_sel_o  = OP_B_IMM;
        imm_a_mux_sel_o     = IMMA_ZERO;
        imm_b_mux_sel_o     = IMMB_U;
        alu_operator_o      = ALU_ADD;
        regfile_alu_we      = 1'b1;
      end

      OPCODE_AUIPC: begin  // Add Upper Immediate to PC
        alu_op_a_mux_sel_o  = OP_A_CURRPC;
        alu_op_b_mux_sel_o  = OP_B_IMM;
        imm_b_mux_sel_o     = IMMB_U;
        alu_operator_o      = ALU_ADD;
        regfile_alu_we      = 1'b1;
      end

      OPCODE_OPIMM: begin // Register-Immediate ALU Operations
        alu_op_b_mux_sel_o  = OP_B_IMM;
        imm_b_mux_sel_o     = IMMB_I;
        regfile_alu_we      = 1'b1;
        rega_used_o         = 1'b1;

        unique case (instr_rdata_i[14:12])
          3'b000: alu_operator_o = ALU_ADD;  // Add Immediate
          3'b010: alu_operator_o = ALU_SLTS; // Set to one if Lower Than Immediate
          3'b011: alu_operator_o = ALU_SLTU; // Set to one if Lower Than Immediate Unsigned
          3'b100: alu_operator_o = ALU_XOR;  // Exclusive Or with Immediate
          3'b110: alu_operator_o = ALU_OR;   // Or with Immediate
          3'b111: alu_operator_o = ALU_AND;  // And with Immediate

          3'b001: begin
            alu_operator_o = ALU_SLL;  // Shift Left Logical by Immediate
            if (instr_rdata_i[31:25] != 7'b0)
              illegal_insn_o = 1'b1;
          end

          3'b101: begin
            if (instr_rdata_i[31:25] == 7'b0)
              alu_operator_o = ALU_SRL;  // Shift Right Logical by Immediate
            else if (instr_rdata_i[31:25] == 7'b010_0000)
              alu_operator_o = ALU_SRA;  // Shift Right Arithmetically by Immediate
            else
              illegal_insn_o = 1'b1;
          end


        endcase
      end

      OPCODE_OP: begin  // Register-Register ALU operation

        // PREFIX 11
        if (instr_rdata_i[31:30] == 2'b11) begin

          //////////////////////////////
          // IMMEDIATE BIT-MANIPULATION
          //////////////////////////////

          regfile_alu_we = 1'b1;
          rega_used_o    = 1'b1;

          // bit-manipulation instructions
          bmask_a_mux_o       = BMASK_A_S3;
          bmask_b_mux_o       = BMASK_B_S2;
          alu_op_b_mux_sel_o  = OP_B_IMM;

          unique case (instr_rdata_i[14:12])
            3'b000: begin
              alu_operator_o  = ALU_BEXT;
              imm_b_mux_sel_o = IMMB_S2;
              bmask_b_mux_o   = BMASK_B_ZERO;
            end
            3'b001: begin
              alu_operator_o  = ALU_BEXTU;
              imm_b_mux_sel_o = IMMB_S2;
              bmask_b_mux_o   = BMASK_B_ZERO;
            end
            3'b010: begin
              alu_operator_o  = ALU_BINS;
              imm_b_mux_sel_o = IMMB_S2;
              regc_used_o     = 1'b1;
              regc_mux_o      = REGC_RD;
            end
            3'b011: begin
              alu_operator_o = ALU_BCLR;
            end
            3'b100: begin
              alu_operator_o = ALU_BSET;
            end
            3'b101: begin
              alu_operator_o        = ALU_BREV;
              // Enable write back to RD
              regc_used_o           = 1'b1;
              regc_mux_o            = REGC_RD;
              // Extract the source register on operand a
              imm_b_mux_sel_o       = IMMB_S2;
              // Map the radix to bmask_a immediate
              alu_bmask_a_mux_sel_o = BMASK_A_IMM;
            end
            default: illegal_insn_o = 1'b1;
          endcase
        end

        // PREFIX 10
        else if (instr_rdata_i[31:30] == 2'b10) begin

          //////////////////////////////
          // REGISTER BIT-MANIPULATION
          //////////////////////////////
          if (instr_rdata_i[29:25]==5'b00000) begin

            regfile_alu_we = 1'b1;
            rega_used_o    = 1'b1;

            bmask_a_mux_o       = BMASK_A_S3;
            bmask_b_mux_o       = BMASK_B_S2;
            alu_op_b_mux_sel_o  = OP_B_IMM;

            unique case (instr_rdata_i[14:12])
              3'b000: begin
                alu_operator_o  = ALU_BEXT;
                imm_b_mux_sel_o = IMMB_S2;
                bmask_b_mux_o   = BMASK_B_ZERO;
                //register variant
                alu_op_b_mux_sel_o     = OP_B_BMASK;
                alu_bmask_a_mux_sel_o  = BMASK_A_REG;
                regb_used_o            = 1'b1;
              end
              3'b001: begin
                alu_operator_o  = ALU_BEXTU;
                imm_b_mux_sel_o = IMMB_S2;
                bmask_b_mux_o   = BMASK_B_ZERO;
                //register variant
                alu_op_b_mux_sel_o     = OP_B_BMASK;
                alu_bmask_a_mux_sel_o  = BMASK_A_REG;
                regb_used_o            = 1'b1;
              end
              3'b010: begin
                alu_operator_o      = ALU_BINS;
                imm_b_mux_sel_o     = IMMB_S2;
                regc_used_o         = 1'b1;
                regc_mux_o          = REGC_RD;
                //register variant
                alu_op_b_mux_sel_o     = OP_B_BMASK;
                alu_bmask_a_mux_sel_o  = BMASK_A_REG;
                alu_bmask_b_mux_sel_o  = BMASK_B_REG;
                regb_used_o            = 1'b1;
              end
              3'b011: begin
                alu_operator_o = ALU_BCLR;
                //register variant
                regb_used_o            = 1'b1;
                alu_bmask_a_mux_sel_o  = BMASK_A_REG;
                alu_bmask_b_mux_sel_o  = BMASK_B_REG;
              end
              3'b100: begin
                alu_operator_o = ALU_BSET;
                //register variant
                regb_used_o            = 1'b1;
                alu_bmask_a_mux_sel_o  = BMASK_A_REG;
                alu_bmask_b_mux_sel_o  = BMASK_B_REG;
              end
              default: illegal_insn_o = 1'b1;
            endcase

          ///////////////////////
          // VECTORIAL FLOAT OPS
          ///////////////////////
          end else begin
            // Vectorial FP not available in 'old' shared FPU
            if (FPU==1 && C_XFVEC && SHARED_FP!=1) begin

              // using APU instead of ALU
              apu_en           = 1'b1;
              alu_en_o         = 1'b0;
              apu_flags_src_o  = APU_FLAGS_FPNEW;
              // by default, set all registers to FP registers and use 2
              rega_used_o      = 1'b1;
              regb_used_o      = 1'b1;
              reg_fp_a_o       = 1'b1;
              reg_fp_b_o       = 1'b1;
              reg_fp_d_o       = 1'b1;
              fpu_vec_op       = 1'b1;
              // replication bit comes from instruction (can change for some ops)
              scalar_replication_o = instr_rdata_i[14];
              // by default we need to verify rm is legal but assume it is for now
              check_fprm       = 1'b1;
              fp_rnd_mode_o    = frm_i; // all vectorial ops have rm from fcsr

              // Decode Formats
              unique case (instr_rdata_i[13:12])
                // FP32
                2'b00: begin
                  fpu_dst_fmt_o  = fpnew_pkg::FP32;
                  alu_vec_mode_o = VEC_MODE32;
                end
                // FP16ALT
                2'b01: begin
                  fpu_dst_fmt_o  = fpnew_pkg::FP16ALT;
                  alu_vec_mode_o = VEC_MODE16;
                end
                // FP16
                2'b10: begin
                  fpu_dst_fmt_o  = fpnew_pkg::FP16;
                  alu_vec_mode_o = VEC_MODE16;
                end
                // FP8
                2'b11: begin
                  fpu_dst_fmt_o  = fpnew_pkg::FP8;
                  alu_vec_mode_o = VEC_MODE8;
                end
              endcase

              // By default, src=dst
              fpu_src_fmt_o = fpu_dst_fmt_o;

              // decode vectorial FP instruction
              unique case (instr_rdata_i[29:25]) inside
                // vfadd.vfmt - Vectorial FP Addition
                5'b00001: begin
                  fpu_op      = fpnew_pkg::ADD;
                  fp_op_group = ADDMUL;
                  apu_type_o  = APUTYPE_ADDSUB;
                  // FPnew needs addition operands as operand B and C
                  alu_op_b_mux_sel_o     = OP_B_REGA_OR_FWD;
                  alu_op_c_mux_sel_o     = OP_C_REGB_OR_FWD;
                  scalar_replication_o   = 1'b0;
                  scalar_replication_c_o = instr_rdata_i[14];
                end
                // vfsub.vfmt - Vectorial FP Subtraction
                5'b00010: begin
                  fpu_op      = fpnew_pkg::ADD;
                  fpu_op_mod  = 1'b1;
                  fp_op_group = ADDMUL;
                  apu_type_o  = APUTYPE_ADDSUB;
                  // FPnew needs addition operands as operand B and C
                  alu_op_b_mux_sel_o     = OP_B_REGA_OR_FWD;
                  alu_op_c_mux_sel_o     = OP_C_REGB_OR_FWD;
                  scalar_replication_o   = 1'b0;
                  scalar_replication_c_o = instr_rdata_i[14];
                end
                // vfmul.vfmt - Vectorial FP Multiplication
                5'b00011: begin
                  fpu_op      = fpnew_pkg::MUL;
                  fp_op_group = ADDMUL;
                  apu_type_o  = APUTYPE_MULT;
                end
                // vfdiv.vfmt - Vectorial FP Division
                5'b00100: begin
                  if (FP_DIVSQRT) begin
                    fpu_op      = fpnew_pkg::DIV;
                    fp_op_group = DIVSQRT;
                    apu_type_o  = APUTYPE_DIV;
                  end else
                    illegal_insn_o = 1'b1;
                end
                // vfmin.vfmt - Vectorial FP Minimum
                5'b00101: begin
                  fpu_op        = fpnew_pkg::MINMAX;
                  fp_rnd_mode_o = 3'b000; // min
                  fp_op_group   = NONCOMP;
                  apu_type_o    = APUTYPE_FP; // doesn't matter much as long as it's not div
                  check_fprm    = 1'b0; // instruction encoded in rm
                end
                // vfmax.vfmt - Vectorial FP Maximum
                5'b00110: begin
                  fpu_op        = fpnew_pkg::MINMAX;
                  fp_rnd_mode_o = 3'b001; // max
                  fp_op_group   = NONCOMP;
                  apu_type_o    = APUTYPE_FP; // doesn't matter much as long as it's not div
                  check_fprm    = 1'b0; // instruction encoded in rm
                end
                // vfsqrt.vfmt - Vectorial FP Square Root
                5'b00111: begin
                  if (FP_DIVSQRT) begin
                    regb_used_o = 1'b0;
                    fpu_op      = fpnew_pkg::SQRT;
                    fp_op_group = DIVSQRT;
                    apu_type_o  = APUTYPE_SQRT;
                    // rs2 and R must be zero
                    if ((instr_rdata_i[24:20] != 5'b00000) || instr_rdata_i[14]) begin
                      illegal_insn_o = 1'b1;
                    end
                  end else
                    illegal_insn_o = 1'b1;
                end
                // vfmac.vfmt - Vectorial FP Multiply-Accumulate
                5'b01000: begin
                  regc_used_o = 1'b1;
                  regc_mux_o  = REGC_RD; // third operand is rd
                  reg_fp_c_o  = 1'b1;
                  fpu_op      = fpnew_pkg::FMADD;
                  fp_op_group = ADDMUL;
                  apu_type_o  = APUTYPE_MAC;
                end
                // vfmre.vfmt - Vectorial FP Multiply-Reduce
                5'b01001: begin
                  regc_used_o = 1'b1;
                  regc_mux_o  = REGC_RD; // third operand is rd
                  reg_fp_c_o  = 1'b1;
                  fpu_op      = fpnew_pkg::FMADD;
                  fpu_op_mod  = 1'b1;
                  fp_op_group = ADDMUL;
                  apu_type_o  = APUTYPE_MAC;
                end
                // Moves, Conversions, Classifications
                5'b01100: begin
                  regb_used_o          = 1'b0;
                  scalar_replication_o = 1'b0;
                  // Decode Operation in rs2
                  unique case (instr_rdata_i[24:20]) inside
                    // vfmv.{x.vfmt/vfmt.x} - Vectorial FP Reg <-> GP Reg Moves
                    5'b00000: begin
                      alu_op_b_mux_sel_o = OP_B_REGA_OR_FWD; // set rs2 = rs1 so we can map FMV to SGNJ in the unit
                      fpu_op             = fpnew_pkg::SGNJ;
                      fp_rnd_mode_o      = 3'b011;  // passthrough without checking nan-box
                      fp_op_group        = NONCOMP;
                      apu_type_o         = APUTYPE_FP; // doesn't matter much as long as it's not div
                      check_fprm         = 1'b0;
                      // GP reg to FP reg
                      if (instr_rdata_i[14]) begin
                        reg_fp_a_o        = 1'b0; // go from integer regfile
                        fpu_op_mod        = 1'b0; // nan-box result
                      end
                      // FP reg to GP reg
                      else begin
                        reg_fp_d_o        = 1'b0; // go to integer regfile
                        fpu_op_mod        = 1'b1; // sign-extend result
                      end
                    end
                    // vfclass.vfmt - Vectorial FP Classifications
                    5'b00001: begin
                      reg_fp_d_o    = 1'b0; // go to integer regfile
                      fpu_op        = fpnew_pkg::CLASSIFY;
                      fp_rnd_mode_o = 3'b000;
                      fp_op_group   = NONCOMP;
                      apu_type_o    = APUTYPE_FP; // doesn't matter much as long as it's not div
                      check_fprm    = 1'b0;
                      // R must not be set
                      if (instr_rdata_i[14]) illegal_insn_o = 1'b1;
                    end
                    // vfcvt.{x.vfmt/vfmt.x} - Vectorial FP <-> Int Conversions
                    5'b0001?: begin
                      fp_op_group = CONV;
                      fpu_op_mod  = instr_rdata_i[14]; // signed/unsigned switch
                      apu_type_o  = APUTYPE_CAST;
                      // Integer width matches FP width
                      unique case (instr_rdata_i[13:12])
                        // FP32
                        2'b00 : fpu_int_fmt_o = fpnew_pkg::INT32;
                        // FP16[ALT]
                        2'b01,
                        2'b10: fpu_int_fmt_o = fpnew_pkg::INT16;
                        // FP8
                        2'b11: fpu_int_fmt_o = fpnew_pkg::INT8;
                      endcase
                      // Int to FP conversion
                      if (instr_rdata_i[20]) begin
                        reg_fp_a_o = 1'b0; // go from integer regfile
                        fpu_op     = fpnew_pkg::I2F;
                      end
                      // FP to Int conversion
                      else begin
                        reg_fp_d_o = 1'b0; // go to integer regfile
                        fpu_op     = fpnew_pkg::F2I;
                      end
                    end
                    // vfcvt.vfmt.vfmt - Vectorial FP <-> FP Conversions
                    5'b001??: begin
                      fpu_op      = fpnew_pkg::F2F;
                      fp_op_group = CONV;
                      apu_type_o  = APUTYPE_CAST;
                      // check source format
                      unique case (instr_rdata_i[21:20])
                        // Only process instruction if corresponding extension is active (static)
                        2'b00: begin
                          fpu_src_fmt_o = fpnew_pkg::FP32;
                          if (~C_RVF) illegal_insn_o = 1'b1;
                        end
                        2'b01: begin
                          fpu_src_fmt_o = fpnew_pkg::FP16ALT;
                          if (~C_XF16ALT) illegal_insn_o = 1'b1;
                        end
                        2'b10: begin
                          fpu_src_fmt_o = fpnew_pkg::FP16;
                          if (~C_XF16) illegal_insn_o = 1'b1;
                        end
                        2'b11: begin
                          fpu_src_fmt_o = fpnew_pkg::FP8;
                          if (~C_XF8) illegal_insn_o = 1'b1;
                        end
                      endcase
                      // R must not be set
                      if (instr_rdata_i[14]) illegal_insn_o = 1'b1;
                    end
                    // others
                    default : illegal_insn_o = 1'b1;
                  endcase
                end
                // vfsgnj.vfmt - Vectorial FP Sign Injection
                5'b01101: begin
                  fpu_op        = fpnew_pkg::SGNJ;
                  fp_rnd_mode_o = 3'b000; // sgnj
                  fp_op_group   = NONCOMP;
                  apu_type_o    = APUTYPE_FP; // doesn't matter much as long as it's not div
                  check_fprm    = 1'b0;
                end
                // vfsgnjn.vfmt - Vectorial FP Negated Sign Injection
                5'b01110: begin
                  fpu_op        = fpnew_pkg::SGNJ;
                  fp_rnd_mode_o = 3'b001; // sgnjn
                  fp_op_group   = NONCOMP;
                  apu_type_o    = APUTYPE_FP; // doesn't matter much as long as it's not div
                  check_fprm    = 1'b0;
                end
                // vfsgnjx.vfmt - Vectorial FP Xored Sign Injection
                5'b01111: begin
                  fpu_op        = fpnew_pkg::SGNJ;
                  fp_rnd_mode_o = 3'b010; // sgnjx
                  fp_op_group   = NONCOMP;
                  apu_type_o    = APUTYPE_FP; // doesn't matter much as long as it's not div
                  check_fprm    = 1'b0;
                end
                // vfeq.vfmt - Vectorial FP Equals
                5'b10000: begin
                  reg_fp_d_o    = 1'b0; // go to integer regfile
                  fpu_op        = fpnew_pkg::CMP;
                  fp_rnd_mode_o = 3'b010; // eq
                  fp_op_group   = NONCOMP;
                  apu_type_o    = APUTYPE_FP; // doesn't matter much as long as it's not div
                  check_fprm    = 1'b0;
                end
                // vfne.vfmt - Vectorial FP Not Equals
                5'b10001: begin
                  reg_fp_d_o    = 1'b0; // go to integer regfile
                  fpu_op        = fpnew_pkg::CMP;
                  fpu_op_mod    = 1'b1; // invert output
                  fp_rnd_mode_o = 3'b010; // eq
                  fp_op_group   = NONCOMP;
                  apu_type_o    = APUTYPE_FP; // doesn't matter much as long as it's not div
                  check_fprm    = 1'b0;
                end
                // vflt.vfmt - Vectorial FP Less Than
                5'b10010: begin
                  reg_fp_d_o    = 1'b0; // go to integer regfile
                  fpu_op        = fpnew_pkg::CMP;
                  fp_rnd_mode_o = 3'b001; // lt
                  fp_op_group   = NONCOMP;
                  apu_type_o    = APUTYPE_FP; // doesn't matter much as long as it's not div
                  check_fprm    = 1'b0;
                end
                // vfge.vfmt - Vectorial FP Greater Than or Equals
                5'b10011: begin
                  reg_fp_d_o    = 1'b0; // go to integer regfile
                  fpu_op        = fpnew_pkg::CMP;
                  fpu_op_mod    = 1'b1; // invert output
                  fp_rnd_mode_o = 3'b001; // lt
                  fp_op_group   = NONCOMP;
                  apu_type_o    = APUTYPE_FP; // doesn't matter much as long as it's not div
                  check_fprm    = 1'b0;
                end
                // vfle.vfmt - Vectorial FP Less Than or Equals
                5'b10100: begin
                  reg_fp_d_o    = 1'b0; // go to integer regfile
                  fpu_op        = fpnew_pkg::CMP;
                  fp_rnd_mode_o = 3'b000; // le
                  fp_op_group   = NONCOMP;
                  apu_type_o    = APUTYPE_FP; // doesn't matter much as long as it's not div
                  check_fprm    = 1'b0;
                end
                // vfgt.vfmt - Vectorial FP Greater Than
                5'b10101: begin
                  reg_fp_d_o    = 1'b0; // go to integer regfile
                  fpu_op        = fpnew_pkg::CMP;
                  fpu_op_mod    = 1'b1; // invert output
                  fp_rnd_mode_o = 3'b000; // le
                  fp_op_group   = NONCOMP;
                  apu_type_o    = APUTYPE_FP; // doesn't matter much as long as it's not div
                  check_fprm    = 1'b0;
                end
                // vfcpk{a-d}.vfmt.s/d
                5'b110??: begin
                  // vfcpk{{a/c}/{b/d}} selection in R bit
                  fpu_op_mod           = instr_rdata_i[14];
                  fp_op_group          = CONV;
                  apu_type_o           = APUTYPE_CAST;
                  scalar_replication_o = 1'b0;

                  if (instr_rdata_i[25]) fpu_op = fpnew_pkg::CPKCD; // vfcpk{c/d}
                  else fpu_op = fpnew_pkg::CPKAB; // vfcpk{a/b}

                  // vfcpk{a-d}.vfmt.d - from double
                  if (instr_rdata_i[26]) begin
                    fpu_src_fmt_o  = fpnew_pkg::FP64;
                    if (~C_RVD) illegal_insn_o = 1'b1;
                  end
                  // vfcpk{a-d}.vfmt.s
                  else begin
                    fpu_src_fmt_o  = fpnew_pkg::FP32;
                    if (~C_RVF) illegal_insn_o = 1'b1;
                  end
                  // Resolve legal vfcpk / format combinations (mostly static)
                  if (fpu_op == fpnew_pkg::CPKCD) begin // vfcpk{c/d} not possible unless FP8 and FLEN>=64
                    if (~C_XF8 || ~C_RVD) illegal_insn_o = 1'b1;
                  end else begin
                    if (instr_rdata_i[14]) begin // vfcpkb
                      // vfcpkb not possible for FP32
                      if (fpu_dst_fmt_o == fpnew_pkg::FP32) illegal_insn_o = 1'b1;
                      // vfcpkb not possible for FP16[ALT] if not RVD
                      if (~C_RVD && (fpu_dst_fmt_o != fpnew_pkg::FP8)) illegal_insn_o = 1'b1;
                    end
                  end
                end
                // Rest are illegal instructions
                default: begin
                  illegal_insn_o = 1'b1;
                end
              endcase

              // check enabled formats (static)
              // need RVD for F vectors
              if ((~C_RVF || ~C_RVD) && fpu_dst_fmt_o == fpnew_pkg::FP32) illegal_insn_o = 1'b1;
              // need RVF for F16 vectors
              if ((~C_XF16 || ~C_RVF) && fpu_dst_fmt_o == fpnew_pkg::FP16) illegal_insn_o = 1'b1;
              // need RVF for F16 vectors
              if ((~C_XF16ALT || ~C_RVF) && fpu_dst_fmt_o == fpnew_pkg::FP16ALT) begin
                illegal_insn_o = 1'b1;
              end
              // need F16 for F8 vectors
              if ((~C_XF8 || (~C_XF16 && ~C_XF16ALT)) && fpu_dst_fmt_o == fpnew_pkg::FP8) begin
                illegal_insn_o = 1'b1;
              end

              // check rounding mode
              if (check_fprm) begin
                unique case (frm_i) inside
                  [3'b000:3'b100] : ; //legal rounding modes
                  default         : illegal_insn_o = 1'b1;
                endcase
              end

              // Set latencies for FPnew from config. The C_LAT constants contain the number
              // of pipeline registers. the APU takes the following values:
              // 1 = single cycle (no latency), 2 = one pipestage, 3 = two or more pipestages
              case (fp_op_group)
                // ADDMUL has format dependent latency
                ADDMUL : begin
                  unique case (fpu_dst_fmt_o)
                    fpnew_pkg::FP32    : apu_lat_o = (C_LAT_FP32<2)    ? C_LAT_FP32+1    : 2'h3;
                    fpnew_pkg::FP16    : apu_lat_o = (C_LAT_FP16<2)    ? C_LAT_FP16+1    : 2'h3;
                    fpnew_pkg::FP16ALT : apu_lat_o = (C_LAT_FP16ALT<2) ? C_LAT_FP16ALT+1 : 2'h3;
                    fpnew_pkg::FP8     : apu_lat_o = (C_LAT_FP8<2)     ? C_LAT_FP8+1     : 2'h3;
                    default : ;
                  endcase
                end
                // DIVSQRT is iterative and takes more than 2 cycles
                DIVSQRT : apu_lat_o = 2'h3;
                // NONCOMP uses the same latency for all formats
                NONCOMP : apu_lat_o = (C_LAT_NONCOMP<2) ? C_LAT_NONCOMP+1 : 2'h3;
                // CONV uses the same latency for all formats
                CONV    : apu_lat_o = (C_LAT_CONV<2) ? C_LAT_CONV+1 : 2'h3;
              endcase

              // Set FPnew OP and OPMOD as the APU op
              apu_op_o = {fpu_vec_op, fpu_op_mod, fpu_op};
            end
            // FPU!=1 or no Vectors or old shared unit
            else begin
              illegal_insn_o = 1'b1;
            end
          end // Vectorial Float Ops

        end  // prefix 10

        // PREFIX 00/01
        else begin
          // non bit-manipulation instructions
          regfile_alu_we = 1'b1;
          rega_used_o    = 1'b1;

          if (~instr_rdata_i[28]) regb_used_o = 1'b1;

          unique case ({instr_rdata_i[30:25], instr_rdata_i[14:12]})
            // RV32I ALU operations
            {6'b00_0000, 3'b000}: alu_operator_o = ALU_ADD;   // Add
            {6'b10_0000, 3'b000}: alu_operator_o = ALU_SUB;   // Sub
            {6'b00_0000, 3'b010}: alu_operator_o = ALU_SLTS;  // Set Lower Than
            {6'b00_0000, 3'b011}: alu_operator_o = ALU_SLTU;  // Set Lower Than Unsigned
            {6'b00_0000, 3'b100}: alu_operator_o = ALU_XOR;   // Xor
            {6'b00_0000, 3'b110}: alu_operator_o = ALU_OR;    // Or
            {6'b00_0000, 3'b111}: alu_operator_o = ALU_AND;   // And
            {6'b00_0000, 3'b001}: alu_operator_o = ALU_SLL;   // Shift Left Logical
            {6'b00_0000, 3'b101}: alu_operator_o = ALU_SRL;   // Shift Right Logical
            {6'b10_0000, 3'b101}: alu_operator_o = ALU_SRA;   // Shift Right Arithmetic

            // supported RV32M instructions
            {6'b00_0001, 3'b000}: begin // mul
              alu_en_o        = 1'b0;
              mult_int_en     = 1'b1;
              mult_operator_o = MUL_MAC32;
              regc_mux_o      = REGC_ZERO;
            end
            {6'b00_0001, 3'b001}: begin // mulh
              alu_en_o           = 1'b0;
              regc_used_o        = 1'b1;
              regc_mux_o         = REGC_ZERO;
              mult_signed_mode_o = 2'b11;
              mult_int_en        = 1'b1;
              mult_operator_o    = MUL_H;
              instr_multicycle_o = 1'b1;
            end
            {6'b00_0001, 3'b010}: begin // mulhsu
              alu_en_o           = 1'b0;
              regc_used_o        = 1'b1;
              regc_mux_o         = REGC_ZERO;
              mult_signed_mode_o = 2'b01;
              mult_int_en        = 1'b1;
              mult_operator_o    = MUL_H;
              instr_multicycle_o = 1'b1;
            end
            {6'b00_0001, 3'b011}: begin // mulhu
              alu_en_o           = 1'b0;
              regc_used_o        = 1'b1;
              regc_mux_o         = REGC_ZERO;
              mult_signed_mode_o = 2'b00;
              mult_int_en        = 1'b1;
              mult_operator_o    = MUL_H;
              instr_multicycle_o = 1'b1;
            end
            {6'b00_0001, 3'b100}: begin // div
              alu_op_a_mux_sel_o = OP_A_REGB_OR_FWD;
              alu_op_b_mux_sel_o = OP_B_REGC_OR_FWD;
              regc_mux_o         = REGC_S1;
              regc_used_o        = 1'b1;
              regb_used_o        = 1'b1;
              rega_used_o        = 1'b0;
              alu_operator_o     = ALU_DIV;
              instr_multicycle_o = 1'b1;
              `USE_APU_INT_DIV
            end
            {6'b00_0001, 3'b101}: begin // divu
              alu_op_a_mux_sel_o = OP_A_REGB_OR_FWD;
              alu_op_b_mux_sel_o = OP_B_REGC_OR_FWD;
              regc_mux_o         = REGC_S1;
              regc_used_o        = 1'b1;
              regb_used_o        = 1'b1;
              rega_used_o        = 1'b0;
              alu_operator_o     = ALU_DIVU;
              instr_multicycle_o = 1'b1;
              `USE_APU_INT_DIV
            end
            {6'b00_0001, 3'b110}: begin // rem
              alu_op_a_mux_sel_o = OP_A_REGB_OR_FWD;
              alu_op_b_mux_sel_o = OP_B_REGC_OR_FWD;
              regc_mux_o         = REGC_S1;
              regc_used_o        = 1'b1;
              regb_used_o        = 1'b1;
              rega_used_o        = 1'b0;
              alu_operator_o     = ALU_REM;
              instr_multicycle_o = 1'b1;
              `USE_APU_INT_DIV
            end
            {6'b00_0001, 3'b111}: begin // remu
              alu_op_a_mux_sel_o = OP_A_REGB_OR_FWD;
              alu_op_b_mux_sel_o = OP_B_REGC_OR_FWD;
              regc_mux_o         = REGC_S1;
              regc_used_o        = 1'b1;
              regb_used_o        = 1'b1;
              rega_used_o        = 1'b0;
              alu_operator_o     = ALU_REMU;
              instr_multicycle_o = 1'b1;
              `USE_APU_INT_DIV
            end

            // PULP specific instructions
            {6'b10_0001, 3'b000}: begin // p.mac
              alu_en_o        = 1'b0;
              regc_used_o     = 1'b1;
              regc_mux_o      = REGC_RD;
              mult_int_en     = 1'b1;
              mult_operator_o = MUL_MAC32;
              `USE_APU_INT_MULT
            end
            {6'b10_0001, 3'b001}: begin // p.msu
              alu_en_o        = 1'b0;
              regc_used_o     = 1'b1;
              regc_mux_o      = REGC_RD;
              mult_int_en     = 1'b1;
              mult_operator_o = MUL_MSU32;
              `USE_APU_INT_MULT
            end
            {6'b00_0010, 3'b010}: alu_operator_o = ALU_SLETS; // Set Lower Equal Than    p.slet
            {6'b00_0010, 3'b011}: alu_operator_o = ALU_SLETU; // Set Lower Equal Than Unsigned   p.sletu
            {6'b00_0010, 3'b100}: begin alu_operator_o = ALU_MIN;   end // Min   p.min
            {6'b00_0010, 3'b101}: begin alu_operator_o = ALU_MINU;  end // Min Unsigned
            {6'b00_0010, 3'b110}: begin alu_operator_o = ALU_MAX;   end // Max
            {6'b00_0010, 3'b111}: begin alu_operator_o = ALU_MAXU;  end // Max Unsigned
            {6'b00_0100, 3'b101}: begin alu_operator_o = ALU_ROR;   end // Rotate Right

            // PULP specific instructions using only one source register
            {6'b00_1000, 3'b000}: begin alu_operator_o = ALU_FF1;  end // Find First 1
            {6'b00_1000, 3'b001}: begin alu_operator_o = ALU_FL1;  end // Find Last 1
            {6'b00_1000, 3'b010}: begin alu_operator_o = ALU_CLB;  end // Count Leading Bits
            {6'b00_1000, 3'b011}: begin alu_operator_o = ALU_CNT;  end // Count set bits (popcount)
            {6'b00_1000, 3'b100}: begin alu_operator_o = ALU_EXTS; alu_vec_mode_o = VEC_MODE16;  end // Sign-extend Half-word
            {6'b00_1000, 3'b101}: begin alu_operator_o = ALU_EXT;  alu_vec_mode_o = VEC_MODE16;  end // Zero-extend Half-word
            {6'b00_1000, 3'b110}: begin alu_operator_o = ALU_EXTS; alu_vec_mode_o = VEC_MODE8;   end // Sign-extend Byte
            {6'b00_1000, 3'b111}: begin alu_operator_o = ALU_EXT;  alu_vec_mode_o = VEC_MODE8;   end // Zero-extend Byte

            {6'b00_0010, 3'b000}: begin alu_operator_o = ALU_ABS;  end // p.abs

            {6'b00_1010, 3'b001}: begin // p.clip
              alu_operator_o     = ALU_CLIP;
              alu_op_b_mux_sel_o = OP_B_IMM;
              imm_b_mux_sel_o    = IMMB_CLIP;
            end

            {6'b00_1010, 3'b010}: begin // p.clipu
              alu_operator_o     = ALU_CLIPU;
              alu_op_b_mux_sel_o = OP_B_IMM;
              imm_b_mux_sel_o    = IMMB_CLIP;
            end

            {6'b00_1010, 3'b101}: begin // p.clipr
              alu_operator_o     = ALU_CLIP;
              regb_used_o        = 1'b1;
            end

            {6'b00_1010, 3'b110}: begin // p.clipur
              alu_operator_o     = ALU_CLIPU;
              regb_used_o        = 1'b1;
            end

            default: begin
              illegal_insn_o = 1'b1;
            end
          endcase
        end
      end

      ////////////////////////////
      //  ______ _____  _    _  //
      // |  ____|  __ \| |  | | //
      // | |__  | |__) | |  | | //
      // |  __| |  ___/| |  | | //
      // | |    | |    | |__| | //
      // |_|    |_|     \____/  //
      //                        //
      ////////////////////////////

      // floating point arithmetic
      OPCODE_OP_FP: begin
        if (FPU==1) begin

          // using APU instead of ALU
          apu_en           = 1'b1;
          alu_en_o         = 1'b0;
          // Private and new shared FP use FPnew
          apu_flags_src_o  = (SHARED_FP==1) ? APU_FLAGS_FP : APU_FLAGS_FPNEW;
          // by default, set all registers to FP registers and use 2
          rega_used_o      = 1'b1;
          regb_used_o      = 1'b1;
          reg_fp_a_o       = 1'b1;
          reg_fp_b_o       = 1'b1;
          reg_fp_d_o       = 1'b1;
          // by default we need to verify rm is legal but assume it is for now
          check_fprm       = 1'b1;
          fp_rnd_mode_o    = instr_rdata_i[14:12];

          // Decode Formats (preliminary, can change for some ops)
          unique case (instr_rdata_i[26:25])
            // FP32
            2'b00: fpu_dst_fmt_o = fpnew_pkg::FP32;
            // FP64
            2'b01: fpu_dst_fmt_o = fpnew_pkg::FP64;
            // FP16 or FP16ALT
            2'b10: begin
              // FP16alt encoded in rm field
              if (instr_rdata_i[14:12]==3'b101) fpu_dst_fmt_o = fpnew_pkg::FP16ALT;
              // this can still change to FP16ALT
              else fpu_dst_fmt_o = fpnew_pkg::FP16;
            end
            // FP8
            2'b11: fpu_dst_fmt_o = fpnew_pkg::FP8;
          endcase

          // By default, src=dst
          fpu_src_fmt_o = fpu_dst_fmt_o;

          // decode FP instruction
          unique case (instr_rdata_i[31:27])
            // fadd.fmt - FP Addition
            5'b00000: begin
              fpu_op        = fpnew_pkg::ADD;
              fp_op_group   = ADDMUL;
              apu_type_o    = APUTYPE_ADDSUB;
              apu_op_o      = 2'b0;
              apu_lat_o     = (PIPE_REG_ADDSUB==1) ? 2'h2 : 2'h1;
              // FPnew needs addition operands as operand B and C
              if (SHARED_FP!=1) begin
                alu_op_b_mux_sel_o = OP_B_REGA_OR_FWD;
                alu_op_c_mux_sel_o = OP_C_REGB_OR_FWD;
              end
            end
            // fsub.fmt - FP Subtraction
            5'b00001: begin
              fpu_op        = fpnew_pkg::ADD;
              fpu_op_mod    = 1'b1;
              fp_op_group   = ADDMUL;
              apu_type_o    = APUTYPE_ADDSUB;
              apu_op_o      = 2'b1;
              apu_lat_o     = (PIPE_REG_ADDSUB==1) ? 2'h2 : 2'h1;
              if (SHARED_FP!=1) begin
                alu_op_b_mux_sel_o = OP_B_REGA_OR_FWD;
                alu_op_c_mux_sel_o = OP_C_REGB_OR_FWD;
              end
            end
            // fmul.fmt - FP Multiplication
            5'b00010: begin
              fpu_op        = fpnew_pkg::MUL;
              fp_op_group   = ADDMUL;
              apu_type_o    = APUTYPE_MULT;
              apu_lat_o     = (PIPE_REG_MULT==1) ? 2'h2 : 2'h1;
            end
            // fdiv.fmt - FP Division
            5'b00011: begin
              if (FP_DIVSQRT) begin
                fpu_op      = fpnew_pkg::DIV;
                fp_op_group = DIVSQRT;
                apu_type_o  = APUTYPE_DIV;
                apu_lat_o   = 2'h3;
              end else
                illegal_insn_o = 1'b1;
            end
            // fsqrt.fmt - FP Square Root
            5'b01011: begin
              if (FP_DIVSQRT) begin
                regb_used_o = 1'b0;
                fpu_op      = fpnew_pkg::SQRT;
                fp_op_group = DIVSQRT;
                apu_type_o  = APUTYPE_SQRT;
                apu_op_o    = 1'b1;
                apu_lat_o   = 2'h3;
                // rs2 must be zero
                if (instr_rdata_i[24:20] != 5'b00000) illegal_insn_o = 1'b1;
              end else
                illegal_insn_o = 1'b1;
            end
            // fsgn{j[n]/jx}.fmt - FP Sign Injection
            5'b00100: begin
              // old FPU needs ALU
              if (SHARED_FP==1) begin
                apu_en         = 1'b0;
                alu_en_o       = 1'b1;
                regfile_alu_we = 1'b1;
                case (instr_rdata_i[14:12])
                  //fsgnj.s
                  3'h0: alu_operator_o = ALU_FSGNJ;
                  //fsgnjn.s
                  3'h1: alu_operator_o = ALU_FSGNJN;
                  //fsgnjx.s
                  3'h2: alu_operator_o = ALU_FSGNJX;
                  // illegal instruction
                  default: illegal_insn_o = 1'b1;
                endcase
              // FPnew supports SGNJ
              end else begin
                fpu_op        = fpnew_pkg::SGNJ;
                fp_op_group   = NONCOMP;
                apu_type_o    = APUTYPE_FP; // doesn't matter much as long as it's not div
                check_fprm    = 1'b0; // instruction encoded in rm, do the check here
                if (C_XF16ALT) begin  // FP16ALT instructions encoded in rm separately (static)
                  if (!(instr_rdata_i[14:12] inside {[3'b000:3'b010], [3'b100:3'b110]})) begin
                    illegal_insn_o = 1'b1;
                  end
                  // FP16ALT uses special encoding here
                  if (instr_rdata_i[14]) begin
                    fpu_dst_fmt_o = fpnew_pkg::FP16ALT;
                    fpu_src_fmt_o = fpnew_pkg::FP16ALT;
                  end else begin
                    fp_rnd_mode_o = {1'b0, instr_rdata_i[13:12]};
                  end
                end else begin
                  if (!(instr_rdata_i[14:12] inside {[3'b000:3'b010]})) illegal_insn_o = 1'b1;
                end
              end
            end
            // fmin/fmax.fmt - FP Minimum / Maximum
            5'b00101: begin
              // old FPU needs ALU
              if (SHARED_FP==1) begin
                apu_en         = 1'b0;
                alu_en_o       = 1'b1;
                regfile_alu_we = 1'b1;
                case (instr_rdata_i[14:12])
                  //fmin.s
                  3'h0:     alu_operator_o = ALU_FMIN;
                  //fmax.s
                  3'h1:     alu_operator_o = ALU_FMAX;
                  default:  illegal_insn_o = 1'b1;
                endcase
              // FPnew supports MIN-MAX
              end else begin
                fpu_op        = fpnew_pkg::MINMAX;
                fp_op_group   = NONCOMP;
                apu_type_o    = APUTYPE_FP; // doesn't matter much as long as it's not div
                check_fprm    = 1'b0; // instruction encoded in rm, do the check here
                if (C_XF16ALT) begin  // FP16ALT instructions encoded in rm separately (static)
                  if (!(instr_rdata_i[14:12] inside {[3'b000:3'b001], [3'b100:3'b101]})) begin
                    illegal_insn_o = 1'b1;
                  end
                  // FP16ALT uses special encoding here
                  if (instr_rdata_i[14]) begin
                    fpu_dst_fmt_o = fpnew_pkg::FP16ALT;
                    fpu_src_fmt_o = fpnew_pkg::FP16ALT;
                  end else begin
                    fp_rnd_mode_o = {1'b0, instr_rdata_i[13:12]};
                  end
                end else begin
                  if (!(instr_rdata_i[14:12] inside {[3'b000:3'b001]})) illegal_insn_o = 1'b1;
                end
              end
            end
            // fcvt.fmt.fmt - FP to FP Conversion
            5'b01000: begin
              // old FPU has hacky fcvt.s.d
              if (SHARED_FP==1) begin
                apu_en         = 1'b0;
                alu_en_o       = 1'b1;
                regfile_alu_we = 1'b1;
                regb_used_o    = 1'b0;
                alu_operator_o = ALU_FKEEP;
              // FPnew does proper casts
              end else begin
                regb_used_o   = 1'b0;
                fpu_op        = fpnew_pkg::F2F;
                fp_op_group   = CONV;
                apu_type_o    = APUTYPE_CAST;
                // bits [22:20] used, other bits must be 0
                if (instr_rdata_i[24:23]) illegal_insn_o = 1'b1;
                // check source format
                unique case (instr_rdata_i[22:20])
                  // Only process instruction if corresponding extension is active (static)
                  3'b000: begin
                    if (~C_RVF) illegal_insn_o = 1'b1;
                    fpu_src_fmt_o = fpnew_pkg::FP32;
                  end
                  3'b001: begin
                    if (~C_RVD) illegal_insn_o = 1'b1;
                    fpu_src_fmt_o = fpnew_pkg::FP64;
                  end
                  3'b010: begin
                    if (~C_XF16) illegal_insn_o = 1'b1;
                    fpu_src_fmt_o = fpnew_pkg::FP16;
                  end
                  3'b110: begin
                    if (~C_XF16ALT) illegal_insn_o = 1'b1;
                    fpu_src_fmt_o = fpnew_pkg::FP16ALT;
                  end
                  3'b011: begin
                    if (~C_XF8) illegal_insn_o = 1'b1;
                    fpu_src_fmt_o = fpnew_pkg::FP8;
                  end
                  default: illegal_insn_o = 1'b1;
                endcase
              end
            end
            // fmulex.s.fmt - FP Expanding Multiplication to FP32
            5'b01001: begin
              fpu_op        = fpnew_pkg::MUL;
              fp_op_group   = ADDMUL;
              apu_type_o    = APUTYPE_MULT;
              apu_lat_o     = (PIPE_REG_MULT==1) ? 2'h2 : 2'h1;
              // set dst format to FP32
              fpu_dst_fmt_o = fpnew_pkg::FP32;
            end
            // fmacex.s.fmt - FP Expanding Multipy-Accumulate to FP32
            5'b01010: begin
              regc_used_o = 1'b1;
              regc_mux_o  = REGC_RD; // third operand is rd
              reg_fp_c_o  = 1'b1;
              fpu_op      = fpnew_pkg::FMADD;
              fp_op_group = ADDMUL;
              apu_type_o  = APUTYPE_MAC;
              apu_lat_o   = (PIPE_REG_MULT==1) ? 2'h2 : 2'h1;
              // set dst format to FP32
              fpu_dst_fmt_o = fpnew_pkg::FP32;
            end
            // feq/flt/fle.fmt - FP Comparisons
            5'b10100: begin
              // old FPU needs ALU
              if (SHARED_FP==1) begin
                apu_en         = 1'b0;
                alu_en_o       = 1'b1;
                regfile_alu_we = 1'b1;
                reg_fp_d_o     = 1'b0;
                case (instr_rdata_i[14:12])
                  //fle.s
                  3'h0:     alu_operator_o = ALU_FLE;
                  //flt.s
                  3'h1:     alu_operator_o = ALU_FLT;
                  //feq.s
                  3'h2:     alu_operator_o = ALU_FEQ;
                  default:  illegal_insn_o = 1'b1;
                endcase
              // FPnew supports comparisons
              end else begin
                fpu_op        = fpnew_pkg::CMP;
                fp_op_group   = NONCOMP;
                reg_fp_d_o    = 1'b0; // go to integer regfile
                apu_type_o    = APUTYPE_FP; // doesn't matter much as long as it's not div
                check_fprm    = 1'b0; // instruction encoded in rm, do the check here
                if (C_XF16ALT) begin  // FP16ALT instructions encoded in rm separately (static)
                  if (!(instr_rdata_i[14:12] inside {[3'b000:3'b010], [3'b100:3'b110]})) begin
                    illegal_insn_o = 1'b1;
                  end
                  // FP16ALT uses special encoding here
                  if (instr_rdata_i[14]) begin
                    fpu_dst_fmt_o = fpnew_pkg::FP16ALT;
                    fpu_src_fmt_o = fpnew_pkg::FP16ALT;
                  end else begin
                    fp_rnd_mode_o = {1'b0, instr_rdata_i[13:12]};
                  end
                end else begin
                  if (!(instr_rdata_i[14:12] inside {[3'b000:3'b010]})) illegal_insn_o = 1'b1;
                end
              end
            end
            // fcvt.ifmt.fmt - FP to Int Conversion
            5'b11000: begin
              regb_used_o   = 1'b0;
              reg_fp_d_o    = 1'b0; // go to integer regfile
              fpu_op        = fpnew_pkg::F2I;
              fp_op_group   = CONV;
              fpu_op_mod    = instr_rdata_i[20]; // signed/unsigned switch
              apu_type_o    = APUTYPE_CAST;
              apu_op_o      = 2'b1;
              apu_lat_o     = (PIPE_REG_CAST==1) ? 2'h2 : 2'h1;

              unique case (instr_rdata_i[26:25]) //fix for casting to different formats other than FP32
                2'b00: begin
                  if (~C_RVF) illegal_insn_o = 1;
                  else fpu_src_fmt_o = fpnew_pkg::FP32;
                end
                2'b01: begin
                  if (~C_RVD) illegal_insn_o = 1;
                  else fpu_src_fmt_o = fpnew_pkg::FP64;
                end
                2'b10: begin
                  if (instr_rdata_i[14:12] == 3'b101) begin
                    if (~C_XF16ALT) illegal_insn_o = 1;
                    else fpu_src_fmt_o = fpnew_pkg::FP16ALT;
                  end else if (~C_XF16) begin
                    illegal_insn_o = 1;
                  end else begin
                    fpu_src_fmt_o = fpnew_pkg::FP16;
                  end
                end
                2'b11: begin
                  if (~C_XF8) illegal_insn_o = 1;
                  else fpu_src_fmt_o = fpnew_pkg::FP8;
                end
              endcase // unique case (instr_rdata_i[26:25])
              // bits [21:20] used, other bits must be 0
              if (instr_rdata_i[24:21]) illegal_insn_o = 1'b1;   // in RV32, no casts to L allowed.
            end
            // fcvt.fmt.ifmt - Int to FP Conversion
            5'b11010: begin
              regb_used_o   = 1'b0;
              reg_fp_a_o    = 1'b0; // go from integer regfile
              fpu_op        = fpnew_pkg::I2F;
              fp_op_group   = CONV;
              fpu_op_mod    = instr_rdata_i[20]; // signed/unsigned switch
              apu_type_o    = APUTYPE_CAST;
              apu_op_o      = 2'b0;
              apu_lat_o     = (PIPE_REG_CAST==1) ? 2'h2 : 2'h1;
              // bits [21:20] used, other bits must be 0
              if (instr_rdata_i[24:21]) illegal_insn_o = 1'b1;   // in RV32, no casts to L allowed.
            end
            // move and class
            5'b11100: begin
              // old fpu maps this to ALU ops
              if (SHARED_FP==1) begin
                apu_en         = 1'b0;
                alu_en_o       = 1'b1;
                regfile_alu_we = 1'b1;
                case (instr_rdata_i[14:12])
                  // fmv.x.s - move from floating point to gp register
                  3'b000: begin
                     reg_fp_d_o     = 1'b0; // go to integer regfile
                     alu_operator_o = ALU_ADD;
                  end
                  // fclass - classify float
                  3'b001: begin
                     regb_used_o    = 1'b0;
                     reg_fp_d_o     = 1'b0; // go to integer regfile
                     alu_operator_o = ALU_FCLASS;
                  end
                  default: illegal_insn_o = 1'b1;
                endcase
              // FPnew does proper NaN-Boxing
              end else begin
                regb_used_o = 1'b0;
                reg_fp_d_o  = 1'b0; // go to integer regfile
                fp_op_group = NONCOMP;
                apu_type_o  = APUTYPE_FP; // doesn't matter much as long as it's not div
                check_fprm  = 1'b0; // instruction encoded in rm, do the check here
                // fmv.x.fmt - FPR to GPR Move
                if (instr_rdata_i[14:12] == 3'b000 || (C_XF16ALT && instr_rdata_i[14:12] == 3'b100)) begin
                  alu_op_b_mux_sel_o  = OP_B_REGA_OR_FWD; // set rs2 = rs1 so we can map FMV to SGNJ in the unit
                  fpu_op              = fpnew_pkg::SGNJ; // mapped to SGNJ-passthrough since no recoding
                  fpu_op_mod          = 1'b1;    // sign-extend result
                  fp_rnd_mode_o       = 3'b011;  // passthrough without checking nan-box
                  // FP16ALT uses special encoding here
                  if (instr_rdata_i[14]) begin
                    fpu_dst_fmt_o = fpnew_pkg::FP16ALT;
                    fpu_src_fmt_o = fpnew_pkg::FP16ALT;
                  end
                // fclass.fmt - FP Classify
                end else if (instr_rdata_i[14:12] == 3'b001 || (C_XF16ALT && instr_rdata_i[14:12] == 3'b101)) begin
                  fpu_op        = fpnew_pkg::CLASSIFY;
                  fp_rnd_mode_o = 3'b000;
                  // FP16ALT uses special encoding here
                  if (instr_rdata_i[14]) begin
                    fpu_dst_fmt_o = fpnew_pkg::FP16ALT;
                    fpu_src_fmt_o = fpnew_pkg::FP16ALT;
                  end
                end else begin
                  illegal_insn_o = 1'b1;
                end
                // rs2 must be zero
                if (instr_rdata_i[24:20]) illegal_insn_o = 1'b1;
              end
            end
            // fmv.fmt.x - GPR to FPR Move
            5'b11110: begin
              // old fpu maps this to ALU ops
              if (SHARED_FP==1) begin
                apu_en         = 1'b0;
                alu_en_o       = 1'b1;
                regfile_alu_we = 1'b1;
                reg_fp_a_o     = 1'b0; // go from integer regfile
                alu_operator_o = ALU_ADD;
              // FPnew does proper NaN-Boxing
              end else begin
                regb_used_o         = 1'b0;
                reg_fp_a_o          = 1'b0; // go from integer regfile
                alu_op_b_mux_sel_o  = OP_B_REGA_OR_FWD; // set rs2 = rs1 so we can map FMV to SGNJ in the unit
                fpu_op              = fpnew_pkg::SGNJ; // mapped to SGNJ-passthrough since no recoding
                fpu_op_mod          = 1'b0;    // nan-box result
                fp_op_group         = NONCOMP;
                fp_rnd_mode_o       = 3'b011;  // passthrough without checking nan-box
                apu_type_o          = APUTYPE_FP; // doesn't matter much as long as it's not div
                check_fprm          = 1'b0; // instruction encoded in rm, do the check here
                if (instr_rdata_i[14:12] == 3'b000 || (C_XF16ALT && instr_rdata_i[14:12] == 3'b100)) begin
                  // FP16ALT uses special encoding here
                  if (instr_rdata_i[14]) begin
                    fpu_dst_fmt_o = fpnew_pkg::FP16ALT;
                    fpu_src_fmt_o = fpnew_pkg::FP16ALT;
                  end
                end else begin
                  illegal_insn_o = 1'b1;
                end
                // rs2 must be zero
                if (instr_rdata_i[24:20] != 5'b00000) illegal_insn_o = 1'b1;
              end
            end
            // Rest are illegal instructions
            default: begin
              illegal_insn_o = 1'b1;
            end
          endcase

          // check enabled formats (static)
          if (~C_RVF && fpu_dst_fmt_o == fpnew_pkg::FP32) illegal_insn_o = 1'b1;
          if ((~C_RVD || SHARED_FP==1) && fpu_dst_fmt_o == fpnew_pkg::FP64) illegal_insn_o = 1'b1;
          if ((~C_XF16 || SHARED_FP==1) && fpu_dst_fmt_o == fpnew_pkg::FP16) illegal_insn_o = 1'b1;
          if ((~C_XF16ALT || SHARED_FP==1) && fpu_dst_fmt_o == fpnew_pkg::FP16ALT) begin
            illegal_insn_o = 1'b1;
          end
          if ((~C_XF8 || SHARED_FP==1) && fpu_dst_fmt_o == fpnew_pkg::FP8) illegal_insn_o = 1'b1;

          // check rounding mode
          if (check_fprm) begin
            unique case (instr_rdata_i[14:12]) inside
              [3'b000:3'b100]: ; //legal rounding modes
              3'b101: begin      // Alternative Half-Precsision encded as fmt=10 and rm=101
                if (~C_XF16ALT || fpu_dst_fmt_o != fpnew_pkg::FP16ALT) illegal_insn_o = 1'b1;
                // actual rounding mode from frm csr
                unique case (frm_i) inside
                  [3'b000:3'b100] : fp_rnd_mode_o = frm_i; //legal rounding modes
                  default         : illegal_insn_o = 1'b1;
                endcase
              end
              3'b111: begin
                // rounding mode from frm csr
                unique case (frm_i) inside
                  [3'b000:3'b100] : fp_rnd_mode_o = frm_i; //legal rounding modes
                  default         : illegal_insn_o = 1'b1;
                endcase
              end
              default : illegal_insn_o = 1'b1;
            endcase
          end

          // Set latencies for FPnew from config. The C_LAT constants contain the number
          // of pipeline registers. the APU takes the following values:
          // 1 = single cycle (no latency), 2 = one pipestage, 3 = two or more pipestages
          if (SHARED_FP!=1) begin
            case (fp_op_group)
              // ADDMUL has format dependent latency
              ADDMUL : begin
                unique case (fpu_dst_fmt_o)
                  fpnew_pkg::FP32    : apu_lat_o = (C_LAT_FP32<2)    ? C_LAT_FP32+1    : 2'h3;
                  fpnew_pkg::FP64    : apu_lat_o = (C_LAT_FP64<2)    ? C_LAT_FP64+1    : 2'h3;
                  fpnew_pkg::FP16    : apu_lat_o = (C_LAT_FP16<2)    ? C_LAT_FP16+1    : 2'h3;
                  fpnew_pkg::FP16ALT : apu_lat_o = (C_LAT_FP16ALT<2) ? C_LAT_FP16ALT+1 : 2'h3;
                  fpnew_pkg::FP8     : apu_lat_o = (C_LAT_FP8<2)     ? C_LAT_FP8+1     : 2'h3;
                  default : ;
                endcase
              end
              // DIVSQRT is iterative and takes more than 2 cycles
              DIVSQRT : apu_lat_o = 2'h3;
              // NONCOMP uses the same latency for all formats
              NONCOMP : apu_lat_o = (C_LAT_NONCOMP<2) ? C_LAT_NONCOMP+1 : 2'h3;
              // CONV uses the same latency for all formats
              CONV    : apu_lat_o = (C_LAT_CONV<2) ? C_LAT_CONV+1 : 2'h3;
            endcase
          end

          // Set FPnew OP and OPMOD as the APU op
          if (SHARED_FP!=1) apu_op_o = {fpu_vec_op, fpu_op_mod, fpu_op};

        end
        // FPU!=1
        else
          illegal_insn_o = 1'b1;
      end

      // floating point fused arithmetic
      OPCODE_OP_FMADD,
      OPCODE_OP_FMSUB,
      OPCODE_OP_FNMSUB,
      OPCODE_OP_FNMADD : begin
        if (FPU==1) begin
          // using APU instead of ALU
          apu_en           = 1'b1;
          alu_en_o         = 1'b0;
          // Private and new shared FP use FPnew
          apu_flags_src_o  = (SHARED_FP==1) ? APU_FLAGS_FP : APU_FLAGS_FPNEW;
          apu_type_o       = APUTYPE_MAC;
          apu_lat_o        = (PIPE_REG_MAC>1) ? 2'h3 : 2'h2;
          // all registers are FP registers and use three
          rega_used_o      = 1'b1;
          regb_used_o      = 1'b1;
          regc_used_o      = 1'b1;
          regc_mux_o       = REGC_S4;
          reg_fp_a_o       = 1'b1;
          reg_fp_b_o       = 1'b1;
          reg_fp_c_o       = 1'b1;
          reg_fp_d_o       = 1'b1;
          fp_rnd_mode_o    = instr_rdata_i[14:12];

          // Decode Formats
          unique case (instr_rdata_i[26:25])
            // FP32
            2'b00 : fpu_dst_fmt_o = fpnew_pkg::FP32;
            // FP64
            2'b01 : fpu_dst_fmt_o = fpnew_pkg::FP64;
            // FP16 or FP16ALT
            2'b10 : begin
              // FP16alt encoded in rm field
              if (instr_rdata_i[14:12]==3'b101) fpu_dst_fmt_o = fpnew_pkg::FP16ALT;
              else fpu_dst_fmt_o = fpnew_pkg::FP16;
            end
            // FP8
            2'b11 : fpu_dst_fmt_o = fpnew_pkg::FP8;
          endcase

          // By default, src=dst
          fpu_src_fmt_o = fpu_dst_fmt_o;

          // decode FP intstruction
          unique case (instr_rdata_i[6:0])
            // fmadd.fmt - FP Fused multiply-add
            OPCODE_OP_FMADD : begin
              fpu_op      = fpnew_pkg::FMADD;
              apu_op_o    = 2'b00;
            end
            // fmsub.fmt - FP Fused multiply-subtract
            OPCODE_OP_FMSUB : begin
              fpu_op      = fpnew_pkg::FMADD;
              fpu_op_mod  = 1'b1;
              apu_op_o    = 2'b01;
            end
            // fnmsub.fmt - FP Negated fused multiply-subtract
            OPCODE_OP_FNMSUB : begin
              fpu_op      = fpnew_pkg::FNMSUB;
              apu_op_o    = 2'b10;
            end
            // fnmadd.fmt - FP Negated fused multiply-add
            OPCODE_OP_FNMADD : begin
              fpu_op      = fpnew_pkg::FNMSUB;
              fpu_op_mod  = 1'b1;
              apu_op_o    = 2'b11;
            end
          endcase

          // check enabled formats (static)
          if (~C_RVF && fpu_dst_fmt_o == fpnew_pkg::FP32) illegal_insn_o = 1'b1;
          if ((~C_RVD || SHARED_FP==1) && fpu_dst_fmt_o == fpnew_pkg::FP64) illegal_insn_o = 1'b1;
          if ((~C_XF16 || SHARED_FP==1) && fpu_dst_fmt_o == fpnew_pkg::FP16) illegal_insn_o = 1'b1;
          if ((~C_XF16ALT || SHARED_FP==1) && fpu_dst_fmt_o == fpnew_pkg::FP16ALT) begin
            illegal_insn_o = 1'b1;
          end
          if ((~C_XF8 || SHARED_FP==1) && fpu_dst_fmt_o == fpnew_pkg::FP8) illegal_insn_o = 1'b1;

          // check rounding mode
          unique case (instr_rdata_i[14:12]) inside
            [3'b000:3'b100]: ; //legal rounding modes
            3'b101: begin      // Alternative Half-Precsision encded as fmt=10 and rm=101
              if (~C_XF16ALT || fpu_dst_fmt_o != fpnew_pkg::FP16ALT) illegal_insn_o = 1'b1;
              // actual rounding mode from frm csr
              unique case (frm_i) inside
                [3'b000:3'b100] : fp_rnd_mode_o = frm_i; //legal rounding modes
                default         : illegal_insn_o = 1'b1;
              endcase
            end
            3'b111: begin
              // rounding mode from frm csr
              unique case (frm_i) inside
                [3'b000:3'b100] : fp_rnd_mode_o = frm_i; //legal rounding modes
                default         : illegal_insn_o = 1'b1;
              endcase
            end
            default : illegal_insn_o = 1'b1;
          endcase

          // Set latencies for FPnew from config. The C_LAT constants contain the number
          // of pipeline registers. the APU takes the following values:
          // 1 = single cycle (no latency), 2 = one pipestage, 3 = two or more pipestages
          if (SHARED_FP!=1) begin
            // format dependent latency
            unique case (fpu_dst_fmt_o)
              fpnew_pkg::FP32    : apu_lat_o = (C_LAT_FP32<2)    ? C_LAT_FP32+1    : 2'h3;
              fpnew_pkg::FP64    : apu_lat_o = (C_LAT_FP64<2)    ? C_LAT_FP64+1    : 2'h3;
              fpnew_pkg::FP16    : apu_lat_o = (C_LAT_FP16<2)    ? C_LAT_FP16+1    : 2'h3;
              fpnew_pkg::FP16ALT : apu_lat_o = (C_LAT_FP16ALT<2) ? C_LAT_FP16ALT+1 : 2'h3;
              fpnew_pkg::FP8     : apu_lat_o = (C_LAT_FP8<2)     ? C_LAT_FP8+1     : 2'h3;
              default : ;
            endcase
          end

          // Set FPnew OP and OPMOD as the APU op
          if (SHARED_FP!=1) apu_op_o = {fpu_vec_op, fpu_op_mod, fpu_op};
        end
        // FPU!=1
        else begin
          illegal_insn_o = 1'b1;
        end
      end

      OPCODE_STORE_FP: begin
        if (FPU==1) begin
          data_req            = 1'b1;
          data_we_o           = 1'b1;
          rega_used_o         = 1'b1;
          regb_used_o         = 1'b1;
          alu_operator_o      = ALU_ADD;
          reg_fp_b_o          = 1'b1;
          instr_multicycle_o  = 1'b1;

          // offset from immediate
          imm_b_mux_sel_o     = IMMB_S;
          alu_op_b_mux_sel_o  = OP_B_IMM;

          // pass write data through ALU operand c
          alu_op_c_mux_sel_o = OP_C_REGB_OR_FWD;

          // Decode data type
          unique case (instr_rdata_i[14:12])
            // fsb - FP8 store
            3'b000 : if (C_XF8) data_type_o = 2'b10;
                     else illegal_insn_o = 1'b1;
            // fsh - FP16 store
            3'b001 : if (C_XF16 | C_XF16ALT) data_type_o = 2'b01;
                     else illegal_insn_o = 1'b1;
            // fsw - FP32 store
            3'b010 : if (C_RVF) data_type_o = 2'b00;
                     else illegal_insn_o = 1'b1;
            // fsd - FP64 store
            3'b011 : if (C_RVD) data_type_o = 2'b00; // 64bit stores unsupported!
                     else illegal_insn_o = 1'b1;
            default: illegal_insn_o = 1'b1;
          endcase

          // sanitize memory bus signals for illegal instr (not sure if needed??)
          if (illegal_insn_o) begin
            data_req       = 1'b0;
            data_we_o      = 1'b0;
          end
        end
        // FPU!=1
        else
          illegal_insn_o = 1'b1;
      end

      OPCODE_LOAD_FP: begin
        if (FPU==1) begin
          data_req            = 1'b1;
          regfile_mem_we      = 1'b1;
          reg_fp_d_o          = 1'b1;
          rega_used_o         = 1'b1;
          alu_operator_o      = ALU_ADD;
          instr_multicycle_o  = 1'b1;

          // offset from immediate
          imm_b_mux_sel_o     = IMMB_I;
          alu_op_b_mux_sel_o  = OP_B_IMM;

          // NaN boxing
          data_sign_extension_o = 2'b10;

          // Decode data type
          unique case (instr_rdata_i[14:12])
            // flb - FP8 load
            3'b000 : if (C_XF8) data_type_o = 2'b10;
                     else illegal_insn_o = 1'b1;
            // flh - FP16 load
            3'b001 : if (C_XF16 | C_XF16ALT) data_type_o = 2'b01;
                     else illegal_insn_o = 1'b1;
            // flw - FP32 load
            3'b010 : if (C_RVF) data_type_o = 2'b00;
                     else illegal_insn_o = 1'b1;
            // fld - FP64 load
            3'b011 : if (C_RVD) data_type_o = 2'b00; // 64bit loads unsupported!
                     else illegal_insn_o = 1'b1;
            default: illegal_insn_o = 1'b1;
          endcase
        end
        // FPU!=1
        else
          illegal_insn_o = 1'b1;
      end

      OPCODE_PULP_OP: begin  // PULP specific ALU instructions with three source operands
        regfile_alu_we = 1'b1;
        rega_used_o    = 1'b1;
        regb_used_o    = 1'b1;

        case (instr_rdata_i[13:12])
          2'b00: begin // multiply with subword selection
            alu_en_o           = 1'b0;

            mult_sel_subword_o = instr_rdata_i[30];
            mult_signed_mode_o = {2{instr_rdata_i[31]}};

            mult_imm_mux_o = MIMM_S3;
            regc_mux_o     = REGC_ZERO;
            mult_int_en    = 1'b1;

            if (instr_rdata_i[14])
              mult_operator_o = MUL_IR;
            else
              mult_operator_o = MUL_I;

            `USE_APU_INT_MULT
          end

          2'b01: begin // MAC with subword selection
            alu_en_o           = 1'b0;

            mult_sel_subword_o = instr_rdata_i[30];
            mult_signed_mode_o = {2{instr_rdata_i[31]}};

            regc_used_o     = 1'b1;
            regc_mux_o      = REGC_RD;
            mult_imm_mux_o  = MIMM_S3;
            mult_int_en     = 1'b1;

            if (instr_rdata_i[14])
              mult_operator_o = MUL_IR;
            else
              mult_operator_o = MUL_I;

            `USE_APU_INT_MULT
          end

          2'b10: begin // add with normalization and rounding
            // decide between using unsigned and rounding, and combinations
            // thereof
            case ({instr_rdata_i[31],instr_rdata_i[14]})
              2'b00: alu_operator_o = ALU_ADD;
              2'b01: alu_operator_o = ALU_ADDR;
              2'b10: alu_operator_o = ALU_ADDU;
              2'b11: alu_operator_o = ALU_ADDUR;
            endcase

            bmask_a_mux_o = BMASK_A_ZERO;
            bmask_b_mux_o = BMASK_B_S3;

            if (instr_rdata_i[30]) begin
              //register variant
              regc_used_o            = 1'b1;
              regc_mux_o             = REGC_RD;
              alu_bmask_b_mux_sel_o  = BMASK_B_REG;
              alu_op_a_mux_sel_o     = OP_A_REGC_OR_FWD;
              alu_op_b_mux_sel_o     = OP_B_REGA_OR_FWD;
            end

          end

          2'b11: begin // sub with normalization and rounding
            // decide between using unsigned and rounding, and combinations
            // thereof
            case ({instr_rdata_i[31],instr_rdata_i[14]})
              2'b00: alu_operator_o = ALU_SUB;
              2'b01: alu_operator_o = ALU_SUBR;
              2'b10: alu_operator_o = ALU_SUBU;
              2'b11: alu_operator_o = ALU_SUBUR;
            endcase

            bmask_a_mux_o = BMASK_A_ZERO;
            bmask_b_mux_o = BMASK_B_S3;

            if (instr_rdata_i[30]) begin
              //register variant
              regc_used_o            = 1'b1;
              regc_mux_o             = REGC_RD;
              alu_bmask_b_mux_sel_o  = BMASK_B_REG;
              alu_op_a_mux_sel_o     = OP_A_REGC_OR_FWD;
              alu_op_b_mux_sel_o     = OP_B_REGA_OR_FWD;
            end

          end
        endcase
      end

      OPCODE_VECOP: begin
        regfile_alu_we      = 1'b1;
        rega_used_o         = 1'b1;
        imm_b_mux_sel_o     = IMMB_VS;

        // vector size
        if (instr_rdata_i[12]) begin
          alu_vec_mode_o  = VEC_MODE8;
          mult_operator_o = MUL_DOT8;
        end else begin
          alu_vec_mode_o = VEC_MODE16;
          mult_operator_o = MUL_DOT16;
        end

        // distinguish normal vector, sc and sci modes
        if (instr_rdata_i[14]) begin
          scalar_replication_o = 1'b1;

          if (instr_rdata_i[13]) begin
            // immediate scalar replication, .sci
            alu_op_b_mux_sel_o = OP_B_IMM;
          end else begin
            // register scalar replication, .sc
            regb_used_o = 1'b1;
          end
        end else begin
          // normal register use
          regb_used_o = 1'b1;
        end

        // now decode the instruction
        unique case (instr_rdata_i[31:26])
          6'b00000_0: begin alu_operator_o = ALU_ADD;  imm_b_mux_sel_o = IMMB_VS;  end // pv.add
          6'b00001_0: begin alu_operator_o = ALU_SUB;  imm_b_mux_sel_o = IMMB_VS;  end // pv.sub
          6'b00010_0: begin alu_operator_o = ALU_ADD;  imm_b_mux_sel_o = IMMB_VS; bmask_b_mux_o = BMASK_B_ONE;  end // pv.avg
          6'b00011_0: begin alu_operator_o = ALU_ADDU; imm_b_mux_sel_o = IMMB_VU; bmask_b_mux_o = BMASK_B_ONE;  end // pv.avgu
          6'b00100_0: begin alu_operator_o = ALU_MIN;  imm_b_mux_sel_o = IMMB_VS;  end // pv.min
          6'b00101_0: begin alu_operator_o = ALU_MINU; imm_b_mux_sel_o = IMMB_VU;  end // pv.minu
          6'b00110_0: begin alu_operator_o = ALU_MAX;  imm_b_mux_sel_o = IMMB_VS;  end // pv.max
          6'b00111_0: begin alu_operator_o = ALU_MAXU; imm_b_mux_sel_o = IMMB_VU;  end // pv.maxu
          6'b01000_0: begin alu_operator_o = ALU_SRL;  imm_b_mux_sel_o = IMMB_VS;  end // pv.srl
          6'b01001_0: begin alu_operator_o = ALU_SRA;  imm_b_mux_sel_o = IMMB_VS;  end // pv.sra
          6'b01010_0: begin alu_operator_o = ALU_SLL;  imm_b_mux_sel_o = IMMB_VS;  end // pv.sll
          6'b01011_0: begin alu_operator_o = ALU_OR;   imm_b_mux_sel_o = IMMB_VS;  end // pv.or
          6'b01100_0: begin alu_operator_o = ALU_XOR;  imm_b_mux_sel_o = IMMB_VS;  end // pv.xor
          6'b01101_0: begin alu_operator_o = ALU_AND;  imm_b_mux_sel_o = IMMB_VS;  end // pv.and
          6'b01110_0: begin alu_operator_o = ALU_ABS;  imm_b_mux_sel_o = IMMB_VS;  end // pv.abs

          // shuffle/pack
          6'b11101_0,       // pv.shuffleI1
          6'b11110_0,       // pv.shuffleI2
          6'b11111_0,       // pv.shuffleI3
          6'b11000_0: begin // pv.shuffle, pv.shuffleI0
            alu_operator_o       = ALU_SHUF;
            imm_b_mux_sel_o      = IMMB_SHUF;
            regb_used_o          = 1'b1;
            scalar_replication_o = 1'b0;
          end
          6'b11001_0: begin // pv.shuffle2
            alu_operator_o       = ALU_SHUF2;
            regb_used_o          = 1'b1;
            regc_used_o          = 1'b1;
            regc_mux_o           = REGC_RD;
            scalar_replication_o = 1'b0;
          end
          6'b11010_0: begin // pv.pack
            alu_operator_o = instr_rdata_i[25] ? ALU_PCKHI : ALU_PCKLO;
            regb_used_o    = 1'b1;
          end
          6'b11011_0: begin // pv.packhi
            alu_operator_o = ALU_PCKHI;
            regb_used_o    = 1'b1;
            regc_used_o    = 1'b1;
            regc_mux_o     = REGC_RD;
          end
          6'b11100_0: begin // pv.packlo
            alu_operator_o = ALU_PCKLO;
            regb_used_o    = 1'b1;
            regc_used_o    = 1'b1;
            regc_mux_o     = REGC_RD;
          end

          6'b01111_0: begin // pv.extract
            alu_operator_o = ALU_EXTS;
          end

          6'b10010_0: begin // pv.extractu
            alu_operator_o = ALU_EXT;
          end

          6'b10110_0: begin // pv.insert
            alu_operator_o     = ALU_INS;
            regc_used_o        = 1'b1;
            regc_mux_o         = REGC_RD;
            alu_op_b_mux_sel_o = OP_B_REGC_OR_FWD;
          end

          6'b10000_0: begin // pv.dotup
            alu_en_o          = 1'b0;
            mult_dot_en       = 1'b1;
            mult_dot_signed_o = 2'b00;
            imm_b_mux_sel_o   = IMMB_VU;
            `USE_APU_DSP_MULT
          end
          6'b10001_0: begin // pv.dotusp
            alu_en_o          = 1'b0;
            mult_dot_en       = 1'b1;
            mult_dot_signed_o = 2'b01;
            `USE_APU_DSP_MULT
          end
          6'b10011_0: begin // pv.dotsp
            alu_en_o          = 1'b0;
            mult_dot_en       = 1'b1;
            mult_dot_signed_o = 2'b11;
            `USE_APU_DSP_MULT
          end
          6'b10100_0: begin // pv.sdotup
            alu_en_o          = 1'b0;
            mult_dot_en       = 1'b1;
            mult_dot_signed_o = 2'b00;
            regc_used_o       = 1'b1;
            regc_mux_o        = REGC_RD;
            imm_b_mux_sel_o   = IMMB_VU;
            `USE_APU_DSP_MULT
          end
          6'b10101_0: begin // pv.sdotusp
            alu_en_o          = 1'b0;
            mult_dot_en       = 1'b1;
            mult_dot_signed_o = 2'b01;
            regc_used_o       = 1'b1;
            regc_mux_o        = REGC_RD;
            `USE_APU_DSP_MULT
          end
          6'b10111_0: begin // pv.sdotsp
            alu_en_o          = 1'b0;
            mult_dot_en       = 1'b1;
            mult_dot_signed_o = 2'b11;
            regc_used_o       = 1'b1;
            regc_mux_o        = REGC_RD;
            `USE_APU_DSP_MULT
          end

          /*  COMPLEX INSTRUCTIONS */

          6'b01010_1: begin // pc.clpxmul.h.{r,i}.{/,div2,div4,div8}
            alu_en_o             = 1'b0;
            mult_dot_en          = 1'b1;
            mult_dot_signed_o    = 2'b11;
            is_clpx_o            = 1'b1;
            regc_used_o          = 1'b1;
            regc_mux_o           = REGC_RD;
            scalar_replication_o = 1'b0;
            alu_op_b_mux_sel_o   = OP_B_REGB_OR_FWD;
            regb_used_o          = 1'b1;
            `USE_APU_DSP_MULT
          end

          6'b01101_1: begin // pv.subrotmj.h.{/,div2,div4,div8}
            alu_operator_o       = ALU_SUB;
            is_clpx_o            = 1'b1;
            scalar_replication_o = 1'b0;
            alu_op_b_mux_sel_o   = OP_B_REGB_OR_FWD;
            regb_used_o          = 1'b1;
            is_subrot_o          = 1'b1;
          end

          6'b01011_1: begin // pv.cplxconj.h
            alu_operator_o       = ALU_ABS;
            is_clpx_o            = 1'b1;
            scalar_replication_o = 1'b0;
            regb_used_o          = 1'b0;
          end

          6'b01110_1: begin // pv.add.h.{div2,div4,div8}
            alu_operator_o       = ALU_ADD;
            is_clpx_o            = 1'b1;
            scalar_replication_o = 1'b0;
            alu_op_b_mux_sel_o   = OP_B_REGB_OR_FWD;
            regb_used_o          = 1'b1;
          end

          6'b01100_1: begin // pv.sub.h.{div2,div4,div8}
            alu_operator_o       = ALU_SUB;
            is_clpx_o            = 1'b1;
            scalar_replication_o = 1'b0;
            alu_op_b_mux_sel_o   = OP_B_REGB_OR_FWD;
            regb_used_o          = 1'b1;
          end

          // comparisons, always have bit 26 set
          6'b00000_1: begin alu_operator_o = ALU_EQ;  imm_b_mux_sel_o     = IMMB_VS; end // pv.cmpeq
          6'b00001_1: begin alu_operator_o = ALU_NE;  imm_b_mux_sel_o     = IMMB_VS; end // pv.cmpne
          6'b00010_1: begin alu_operator_o = ALU_GTS; imm_b_mux_sel_o     = IMMB_VS; end // pv.cmpgt
          6'b00011_1: begin alu_operator_o = ALU_GES; imm_b_mux_sel_o     = IMMB_VS; end // pv.cmpge
          6'b00100_1: begin alu_operator_o = ALU_LTS; imm_b_mux_sel_o     = IMMB_VS; end // pv.cmplt
          6'b00101_1: begin alu_operator_o = ALU_LES; imm_b_mux_sel_o     = IMMB_VS; end // pv.cmple
          6'b00110_1: begin alu_operator_o = ALU_GTU; imm_b_mux_sel_o     = IMMB_VU; end // pv.cmpgtu
          6'b00111_1: begin alu_operator_o = ALU_GEU; imm_b_mux_sel_o     = IMMB_VU; end // pv.cmpgeu
          6'b01000_1: begin alu_operator_o = ALU_LTU; imm_b_mux_sel_o     = IMMB_VU; end // pv.cmpltu
          6'b01001_1: begin alu_operator_o = ALU_LEU; imm_b_mux_sel_o     = IMMB_VU; end // pv.cmpleu

          default: illegal_insn_o = 1'b1;
        endcase
      end


      ////////////////////////////////////////////////
      //  ____  ____  _____ ____ ___    _    _      //
      // / ___||  _ \| ____/ ___|_ _|  / \  | |     //
      // \___ \| |_) |  _|| |    | |  / _ \ | |     //
      //  ___) |  __/| |__| |___ | | / ___ \| |___  //
      // |____/|_|   |_____\____|___/_/   \_\_____| //
      //                                            //
      ////////////////////////////////////////////////

      OPCODE_FENCE: begin
        unique case (instr_rdata_i[14:12])
          3'b000: begin // FENCE (FENCE.I instead, a bit more conservative)
            // flush pipeline
            fencei_insn_o = 1'b1;
          end

          3'b001: begin // FENCE.I
            // flush prefetch buffer, flush pipeline
            fencei_insn_o = 1'b1;
          end

          default: begin
            illegal_insn_o =  1'b1;
          end
        endcase
      end

      OPCODE_SYSTEM: begin
        if (instr_rdata_i[14:12] == 3'b000)
        begin
          // non CSR related SYSTEM instructions
          if ( {instr_rdata_i[19:15], instr_rdata_i[11:7]} == '0)
          begin
            unique case (instr_rdata_i[31:20])
              12'h000:  // ECALL
              begin
                // environment (system) call
                ecall_insn_o  = 1'b1;
              end

              12'h001:  // ebreak
              begin
                // debugger trap
                ebrk_insn_o = 1'b1;
              end

              12'h302:  // mret
              begin
                illegal_insn_o = (PULP_SECURE) ? current_priv_lvl_i != PRIV_LVL_M : 1'b0;
                mret_insn_o    = ~illegal_insn_o;
                mret_dec_o     = 1'b1;
              end

              12'h002:  // uret
              begin
                uret_insn_o   = (PULP_SECURE) ? 1'b1 : 1'b0;
                uret_dec_o     = 1'b1;
              end

              12'h7b2:  // dret
              begin
                illegal_insn_o = !debug_mode_i;
                dret_insn_o    =  debug_mode_i;
                dret_dec_o     =  1'b1;
              end

              12'h105:  // wfi
              begin
                if (debug_wfi_no_sleep_i) begin
                  // Treat as NOP (do not cause sleep mode entry)
                  // Using decoding similar to ADDI, but without register reads/writes, i.e.
                  // keep regfile_alu_we = 0, rega_used_o = 0
                  alu_op_b_mux_sel_o = OP_B_IMM;
                  imm_b_mux_sel_o = IMMB_I;
                  alu_operator_o = ALU_ADD;
                end else begin
                  // Flush pipeline (resulting in sleep mode entry)
                  pipe_flush_o = 1'b1;
                end
              end

              default:
              begin
                illegal_insn_o = 1'b1;
              end
            endcase
          end else illegal_insn_o = 1'b1;
        end
        else
        begin
          // instruction to read/modify CSR
          csr_access_o        = 1'b1;
          regfile_alu_we      = 1'b1;
          alu_op_b_mux_sel_o  = OP_B_IMM;
          imm_a_mux_sel_o     = IMMA_Z;
          imm_b_mux_sel_o     = IMMB_I;    // CSR address is encoded in I imm
          instr_multicycle_o  = 1'b1;

          if (instr_rdata_i[14] == 1'b1) begin
            // rs1 field is used as immediate
            alu_op_a_mux_sel_o = OP_A_IMM;
          end else begin
            rega_used_o        = 1'b1;
            alu_op_a_mux_sel_o = OP_A_REGA_OR_FWD;
          end

          // instr_rdata_i[19:14] = rs or immediate value
          //   if set or clear with rs==x0 or imm==0,
          //   then do not perform a write action
          unique case (instr_rdata_i[13:12])
            2'b01:   csr_op   = CSR_OP_WRITE;
            2'b10:   csr_op   = instr_rdata_i[19:15] == 5'b0 ? CSR_OP_READ : CSR_OP_SET;
            2'b11:   csr_op   = instr_rdata_i[19:15] == 5'b0 ? CSR_OP_READ : CSR_OP_CLEAR;
            default: csr_illegal = 1'b1;
          endcase

          if (instr_rdata_i[29:28] > current_priv_lvl_i) begin
            // No access to higher privilege CSR
            csr_illegal = 1'b1;
          end

          // Determine if CSR access is illegal
          casex(instr_rdata_i[31:20])
            // Floating point
            CSR_FFLAGS,
              CSR_FRM,
              CSR_FCSR,
              FPREC :
                if(!FPU) csr_illegal = 1'b1;

            //  Writes to read only CSRs results in illegal instruction
            CSR_MVENDORID,
              CSR_MARCHID,
              CSR_MIMPID,
              CSR_MHARTID :
                if(csr_op != CSR_OP_READ) csr_illegal = 1'b1;

            // These are valid CSR registers
            CSR_MSTATUS,
              CSR_MISA,
              CSR_MIE,
              CSR_MIE1,
              CSR_MTVEC,
              CSR_MSCRATCH,
              CSR_MEPC,
              CSR_MCAUSE,
              CSR_MTVAL,
              CSR_MIP,
              CSR_MIP1,
              CSR_MCOUNTEREN,

              UHARTID,
              PRIVLV,

              // Hardware Performance Monitor
              CSR_MCYCLE,
              CSR_MINSTRET,
              CSR_MHPMCOUNTER3,
              CSR_MHPMCOUNTER4,  CSR_MHPMCOUNTER5,  CSR_MHPMCOUNTER6,  CSR_MHPMCOUNTER7,
              CSR_MHPMCOUNTER8,  CSR_MHPMCOUNTER9,  CSR_MHPMCOUNTER10, CSR_MHPMCOUNTER11,
              CSR_MHPMCOUNTER12, CSR_MHPMCOUNTER13, CSR_MHPMCOUNTER14, CSR_MHPMCOUNTER15,
              CSR_MHPMCOUNTER16, CSR_MHPMCOUNTER17, CSR_MHPMCOUNTER18, CSR_MHPMCOUNTER19,
              CSR_MHPMCOUNTER20, CSR_MHPMCOUNTER21, CSR_MHPMCOUNTER22, CSR_MHPMCOUNTER23,
              CSR_MHPMCOUNTER24, CSR_MHPMCOUNTER25, CSR_MHPMCOUNTER26, CSR_MHPMCOUNTER27,
              CSR_MHPMCOUNTER28, CSR_MHPMCOUNTER29, CSR_MHPMCOUNTER30, CSR_MHPMCOUNTER31,
              CSR_MCYCLEH,
              CSR_MINSTRETH,
              CSR_MHPMCOUNTER3H,
              CSR_MHPMCOUNTER4H,  CSR_MHPMCOUNTER5H,  CSR_MHPMCOUNTER6H,  CSR_MHPMCOUNTER7H,
              CSR_MHPMCOUNTER8H,  CSR_MHPMCOUNTER9H,  CSR_MHPMCOUNTER10H, CSR_MHPMCOUNTER11H,
              CSR_MHPMCOUNTER12H, CSR_MHPMCOUNTER13H, CSR_MHPMCOUNTER14H, CSR_MHPMCOUNTER15H,
              CSR_MHPMCOUNTER16H, CSR_MHPMCOUNTER17H, CSR_MHPMCOUNTER18H, CSR_MHPMCOUNTER19H,
              CSR_MHPMCOUNTER20H, CSR_MHPMCOUNTER21H, CSR_MHPMCOUNTER22H, CSR_MHPMCOUNTER23H,
              CSR_MHPMCOUNTER24H, CSR_MHPMCOUNTER25H, CSR_MHPMCOUNTER26H, CSR_MHPMCOUNTER27H,
              CSR_MHPMCOUNTER28H, CSR_MHPMCOUNTER29H, CSR_MHPMCOUNTER30H, CSR_MHPMCOUNTER31H,
              CSR_MCOUNTINHIBIT,
              CSR_MHPMEVENT3,
              CSR_MHPMEVENT4,  CSR_MHPMEVENT5,  CSR_MHPMEVENT6,  CSR_MHPMEVENT7,
              CSR_MHPMEVENT8,  CSR_MHPMEVENT9,  CSR_MHPMEVENT10, CSR_MHPMEVENT11,
              CSR_MHPMEVENT12, CSR_MHPMEVENT13, CSR_MHPMEVENT14, CSR_MHPMEVENT15,
              CSR_MHPMEVENT16, CSR_MHPMEVENT17, CSR_MHPMEVENT18, CSR_MHPMEVENT19,
              CSR_MHPMEVENT20, CSR_MHPMEVENT21, CSR_MHPMEVENT22, CSR_MHPMEVENT23,
              CSR_MHPMEVENT24, CSR_MHPMEVENT25, CSR_MHPMEVENT26, CSR_MHPMEVENT27,
              CSR_MHPMEVENT28, CSR_MHPMEVENT29, CSR_MHPMEVENT30, CSR_MHPMEVENT31:
                ; // do nothing, not illegal

            // Debug register access
            CSR_DCSR,
              CSR_DPC,
              CSR_DSCRATCH0,
              CSR_DSCRATCH1 :
                if(!debug_mode_i) csr_illegal = 1'b1;

            // Debug Trigger register access
            CSR_TSELECT     ,
              CSR_TDATA1    ,
              CSR_TDATA2    ,
              CSR_TDATA3    ,
              CSR_TINFO     ,
              CSR_MCONTEXT  ,
              CSR_SCONTEXT  :
                if(!debug_mode_i || DEBUG_TRIGGER_EN != 1)
                  csr_illegal = 1'b1;

            // Hardware Loop register access
            HWLoop0_START,
              HWLoop0_END,
              HWLoop0_COUNTER,
              HWLoop1_START,
              HWLoop1_END,
              HWLoop1_COUNTER :
                if(!PULP_HWLP) csr_illegal = 1'b1;

            // PMP register access
            CSR_PMPCFG_RANGE_X,
              CSR_PMPADDR_RANGE_X :
                if(!USE_PMP) csr_illegal = 1'b1;

            // User register access
            CSR_USTATUS,
              CSR_UTVEC,
              CSR_UEPC,
              CSR_UCAUSE :
                if(!PULP_SECURE) csr_illegal = 1'b1;

            default : csr_illegal = 1'b1;

          endcase // casex (instr_rdata_i[31:20])

          // set csr_status for specific CSR register access:
          //  Causes controller to enter FLUSH
          if(~csr_illegal)
            if (instr_rdata_i[31:20] == CSR_MSTATUS   ||
                instr_rdata_i[31:20] == CSR_USTATUS   ||
                instr_rdata_i[31:20] == CSR_UEPC      ||
                // Debug registers
                instr_rdata_i[31:20] == CSR_DCSR      ||
                instr_rdata_i[31:20] == CSR_DPC       ||
                instr_rdata_i[31:20] == CSR_DSCRATCH0 ||
                instr_rdata_i[31:20] == CSR_DSCRATCH1  )
              //access to xstatus
              csr_status_o = 1'b1;

          illegal_insn_o = csr_illegal;

        end

      end


      ///////////////////////////////////////////////
      //  _   ___        ___     ___   ___  ____   //
      // | | | \ \      / / |   / _ \ / _ \|  _ \  //
      // | |_| |\ \ /\ / /| |  | | | | | | | |_) | //
      // |  _  | \ V  V / | |__| |_| | |_| |  __/  //
      // |_| |_|  \_/\_/  |_____\___/ \___/|_|     //
      //                                           //
      ///////////////////////////////////////////////

      OPCODE_HWLOOP: begin
        if(PULP_HWLP) begin : HWLOOP_FEATURE_ENABLED
          hwloop_target_mux_sel_o = 1'b0;

          unique case (instr_rdata_i[14:12])
            3'b000: begin
              // lp.starti: set start address to PC + I-type immediate
              hwloop_we[0]           = 1'b1;
              hwloop_start_mux_sel_o = 1'b0;
            end

            3'b001: begin
              // lp.endi: set end address to PC + I-type immediate
              hwloop_we[1]         = 1'b1;
            end

            3'b010: begin
              // lp.count: initialize counter from rs1
              hwloop_we[2]         = 1'b1;
              hwloop_cnt_mux_sel_o = 1'b1;
              rega_used_o          = 1'b1;
            end

            3'b011: begin
              // lp.counti: initialize counter from I-type immediate
              hwloop_we[2]         = 1'b1;
              hwloop_cnt_mux_sel_o = 1'b0;
            end

            3'b100: begin
              // lp.setup: initialize counter from rs1, set start address to
              // next instruction and end address to PC + I-type immediate
              hwloop_we              = 3'b111;
              hwloop_start_mux_sel_o = 1'b1;
              hwloop_cnt_mux_sel_o   = 1'b1;
              rega_used_o            = 1'b1;
            end

            3'b101: begin
              // lp.setupi: initialize counter from immediate, set start address to
              // next instruction and end address to PC + I-type immediate
              hwloop_we               = 3'b111;
              hwloop_target_mux_sel_o = 1'b1;
              hwloop_start_mux_sel_o  = 1'b1;
              hwloop_cnt_mux_sel_o    = 1'b0;
            end

            default: begin
              illegal_insn_o = 1'b1;
            end
          endcase // case (instr_rdata_i[14:12])

        end else begin // block: HWLOOP_FEATURE_ENABLED
          illegal_insn_o = 1'b1;
        end
      end // case: OPCODE_HWLOOP

      default: begin
        illegal_insn_o = 1'b1;
      end
    endcase

    // make sure invalid compressed instruction causes an exception
    if (illegal_c_insn_i) begin
      illegal_insn_o = 1'b1;
    end

    // misaligned access was detected by the LSU
    // TODO: this section should eventually be moved out of the decoder
    if (data_misaligned_i == 1'b1)
    begin
      // only part of the pipeline is unstalled, make sure that the
      // correct operands are sent to the AGU
      alu_op_a_mux_sel_o  = OP_A_REGA_OR_FWD;
      alu_op_b_mux_sel_o  = OP_B_IMM;
      imm_b_mux_sel_o     = IMMB_PCINCR;

      // if prepost increments are used, we do not write back the
      // second address since the first calculated address was
      // the correct one
      regfile_alu_we = 1'b0;

      // if post increments are used, we must make sure that for
      // the second memory access we do use the adder
      prepost_useincr_o = 1'b1;
      // we do not want to replicate operand_b
      scalar_replication_o = 1'b0;
    end else if (mult_multicycle_i) begin
      alu_op_c_mux_sel_o = OP_C_REGC_OR_FWD;
    end
  end

  // deassert we signals (in case of stalls)
  assign apu_en_o          = (deassert_we_i) ? 1'b0          : apu_en;
  assign mult_int_en_o     = (deassert_we_i) ? 1'b0          : mult_int_en;
  assign mult_dot_en_o     = (deassert_we_i) ? 1'b0          : mult_dot_en;
  assign regfile_mem_we_o  = (deassert_we_i) ? 1'b0          : regfile_mem_we;
  assign regfile_alu_we_o  = (deassert_we_i) ? 1'b0          : regfile_alu_we;
  assign data_req_o        = (deassert_we_i) ? 1'b0          : data_req;
  assign hwloop_we_o       = (deassert_we_i) ? 3'b0          : hwloop_we;
  assign csr_op_o          = (deassert_we_i) ? CSR_OP_READ   : csr_op;
  assign jump_in_id_o      = (deassert_we_i) ? BRANCH_NONE   : jump_in_id;

  assign jump_in_dec_o         = jump_in_id;
  assign regfile_alu_we_dec_o  = regfile_alu_we;

endmodule // controller<|MERGE_RESOLUTION|>--- conflicted
+++ resolved
@@ -492,16 +492,10 @@
 
         // special p.elw (event load)
         if (instr_rdata_i[14:12] == 3'b110) begin
-<<<<<<< HEAD
           if (PULP_CLUSTER && (instr_rdata_i[6:0] == OPCODE_LOAD)) begin
             data_load_event_o = 1'b1;
           end else begin
-=======
-          if (instr_rdata_i[6:0] == OPCODE_LOAD) begin
-            data_load_event_o = 1'b1;
-          end else begin
-            // p.elw with post increment does not exist
->>>>>>> e2c86c9f
+            // p.elw only valid for PULP_CLUSTER = 1; p.elw with post increment does not exist
             illegal_insn_o = 1'b1;
           end
         end
