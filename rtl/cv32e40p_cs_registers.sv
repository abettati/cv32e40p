--- conflicted
+++ resolved
@@ -311,11 +311,7 @@
       CSR_FFLAGS : csr_rdata_int = (FPU == 1) ? {27'b0, fflags_q}        : '0;
       CSR_FRM    : csr_rdata_int = (FPU == 1) ? {29'b0, frm_q}           : '0;
       CSR_FCSR   : csr_rdata_int = (FPU == 1) ? {24'b0, frm_q, fflags_q} : '0;
-<<<<<<< HEAD
-      CSR_FPREC  : csr_rdata_int = (FPU == 1) ? {27'b0, fprec_q}         : '0; // Optional precision control for FP DIV/SQRT Unit
-=======
-      FPREC      : csr_rdata_int = ((FPU == 1) && (PULP_XPULP == 1)) ? {27'b0, fprec_q} : '0; // Optional precision control for FP DIV/SQRT Unit
->>>>>>> df4b88f1
+      CSR_FPREC  : csr_rdata_int = ((FPU == 1) && (PULP_XPULP == 1)) ? {27'b0, fprec_q} : '0; // Optional precision control for FP DIV/SQRT Unit
 
       // mstatus
       CSR_MSTATUS: csr_rdata_int = {
@@ -447,21 +443,12 @@
         csr_rdata_int = mhpmevent_q[csr_addr_i[4:0]];
 
       // hardware loops  (not official)
-<<<<<<< HEAD
-      CSR_LPSTART0 : csr_rdata_int = !PULP_HWLP ? 'b0 : hwlp_start_i[0];
-      CSR_LPEND0   : csr_rdata_int = !PULP_HWLP ? 'b0 : hwlp_end_i[0]  ;
-      CSR_LPCOUNT0 : csr_rdata_int = !PULP_HWLP ? 'b0 : hwlp_cnt_i[0]  ;
-      CSR_LPSTART1 : csr_rdata_int = !PULP_HWLP ? 'b0 : hwlp_start_i[1];
-      CSR_LPEND1   : csr_rdata_int = !PULP_HWLP ? 'b0 : hwlp_end_i[1]  ;
-      CSR_LPCOUNT1 : csr_rdata_int = !PULP_HWLP ? 'b0 : hwlp_cnt_i[1]  ;
-=======
-      HWLoop0_START  : csr_rdata_int = !PULP_XPULP ? 'b0 : hwlp_start_i[0];
-      HWLoop0_END    : csr_rdata_int = !PULP_XPULP ? 'b0 : hwlp_end_i[0]  ;
-      HWLoop0_COUNTER: csr_rdata_int = !PULP_XPULP ? 'b0 : hwlp_cnt_i[0]  ;
-      HWLoop1_START  : csr_rdata_int = !PULP_XPULP ? 'b0 : hwlp_start_i[1];
-      HWLoop1_END    : csr_rdata_int = !PULP_XPULP ? 'b0 : hwlp_end_i[1]  ;
-      HWLoop1_COUNTER: csr_rdata_int = !PULP_XPULP ? 'b0 : hwlp_cnt_i[1]  ;
->>>>>>> df4b88f1
+      CSR_LPSTART0 : csr_rdata_int = !PULP_XPULP ? 'b0 : hwlp_start_i[0];
+      CSR_LPEND0   : csr_rdata_int = !PULP_XPULP ? 'b0 : hwlp_end_i[0]  ;
+      CSR_LPCOUNT0 : csr_rdata_int = !PULP_XPULP ? 'b0 : hwlp_cnt_i[0]  ;
+      CSR_LPSTART1 : csr_rdata_int = !PULP_XPULP ? 'b0 : hwlp_start_i[1];
+      CSR_LPEND1   : csr_rdata_int = !PULP_XPULP ? 'b0 : hwlp_end_i[1]  ;
+      CSR_LPCOUNT1 : csr_rdata_int = !PULP_XPULP ? 'b0 : hwlp_cnt_i[1]  ;
 
       // PMP config registers
       CSR_PMPCFG0: csr_rdata_int = USE_PMP ? pmp_reg_q.pmpcfg_packed[0] : '0;
@@ -486,22 +473,14 @@
       // utvec: user trap-handler base address
       CSR_UTVEC: csr_rdata_int = {utvec_q, 6'h0, utvec_mode_q};
       // duplicated mhartid: unique hardware thread id (not official)
-<<<<<<< HEAD
-      CSR_UHARTID: csr_rdata_int = hart_id_i;
-=======
-      UHARTID: csr_rdata_int = !PULP_XPULP ? 'b0 : hart_id_i;
->>>>>>> df4b88f1
+      CSR_UHARTID: csr_rdata_int = !PULP_XPULP ? 'b0 : hart_id_i;
       // uepc: exception program counter
       CSR_UEPC: csr_rdata_int = uepc_q;
       // ucause: exception cause
       CSR_UCAUSE: csr_rdata_int = {ucause_q[5], 26'h0, ucause_q[4:0]};
 
       // current priv level (not official)
-<<<<<<< HEAD
-      CSR_PRIVLV: csr_rdata_int = {30'h0, priv_lvl_q};
-=======
-      PRIVLV: csr_rdata_int = !PULP_XPULP ? 'b0 : {30'h0, priv_lvl_q};
->>>>>>> df4b88f1
+      CSR_PRIVLV: csr_rdata_int = !PULP_XPULP ? 'b0 : {30'h0, priv_lvl_q};
 
       default:
         csr_rdata_int = '0;
@@ -517,11 +496,7 @@
       CSR_FFLAGS : csr_rdata_int = (FPU == 1) ? {27'b0, fflags_q}        : '0;
       CSR_FRM    : csr_rdata_int = (FPU == 1) ? {29'b0, frm_q}           : '0;
       CSR_FCSR   : csr_rdata_int = (FPU == 1) ? {24'b0, frm_q, fflags_q} : '0;
-<<<<<<< HEAD
-      CSR_FPREC  : csr_rdata_int = (FPU == 1) ? {27'b0, fprec_q}         : '0; // Optional precision control for FP DIV/SQRT Unit
-=======
-      FPREC      : csr_rdata_int = ((FPU == 1) && (PULP_XPULP == 1)) ? {27'b0, fprec_q} : '0; // Optional precision control for FP DIV/SQRT Unit
->>>>>>> df4b88f1
+      CSR_FPREC  : csr_rdata_int = ((FPU == 1) && (PULP_XPULP == 1)) ? {27'b0, fprec_q} : '0; // Optional precision control for FP DIV/SQRT Unit
       // mstatus: always M-mode, contains IE bit
       CSR_MSTATUS: csr_rdata_int = {
                                   14'b0,
@@ -646,33 +621,18 @@
         csr_rdata_int = mhpmevent_q[csr_addr_i[4:0]];
 
       // hardware loops  (not official)
-<<<<<<< HEAD
-      CSR_LPSTART0 : csr_rdata_int = !PULP_HWLP ? 'b0 : hwlp_start_i[0] ;
-      CSR_LPEND0   : csr_rdata_int = !PULP_HWLP ? 'b0 : hwlp_end_i[0]   ;
-      CSR_LPCOUNT0 : csr_rdata_int = !PULP_HWLP ? 'b0 : hwlp_cnt_i[0]   ;
-      CSR_LPSTART1 : csr_rdata_int = !PULP_HWLP ? 'b0 : hwlp_start_i[1] ;
-      CSR_LPEND1   : csr_rdata_int = !PULP_HWLP ? 'b0 : hwlp_end_i[1]   ;
-      CSR_LPCOUNT1 : csr_rdata_int = !PULP_HWLP ? 'b0 : hwlp_cnt_i[1]   ;
+      CSR_LPSTART0 : csr_rdata_int = !PULP_XPULP ? 'b0 : hwlp_start_i[0] ;
+      CSR_LPEND0   : csr_rdata_int = !PULP_XPULP ? 'b0 : hwlp_end_i[0]   ;
+      CSR_LPCOUNT0 : csr_rdata_int = !PULP_XPULP ? 'b0 : hwlp_cnt_i[0]   ;
+      CSR_LPSTART1 : csr_rdata_int = !PULP_XPULP ? 'b0 : hwlp_start_i[1] ;
+      CSR_LPEND1   : csr_rdata_int = !PULP_XPULP ? 'b0 : hwlp_end_i[1]   ;
+      CSR_LPCOUNT1 : csr_rdata_int = !PULP_XPULP ? 'b0 : hwlp_cnt_i[1]   ;
 
       /* USER CSR */
       // dublicated mhartid: unique hardware thread id (not official)
-      CSR_UHARTID: csr_rdata_int = hart_id_i;
+      CSR_UHARTID: csr_rdata_int = !PULP_XPULP ? 'b0 : hart_id_i;
       // current priv level (not official)
-      CSR_PRIVLV: csr_rdata_int = {30'h0, priv_lvl_q};
-=======
-      HWLoop0_START   : csr_rdata_int = !PULP_XPULP ? 'b0 : hwlp_start_i[0] ;
-      HWLoop0_END     : csr_rdata_int = !PULP_XPULP ? 'b0 : hwlp_end_i[0]   ;
-      HWLoop0_COUNTER : csr_rdata_int = !PULP_XPULP ? 'b0 : hwlp_cnt_i[0]   ;
-      HWLoop1_START   : csr_rdata_int = !PULP_XPULP ? 'b0 : hwlp_start_i[1] ;
-      HWLoop1_END     : csr_rdata_int = !PULP_XPULP ? 'b0 : hwlp_end_i[1]   ;
-      HWLoop1_COUNTER : csr_rdata_int = !PULP_XPULP ? 'b0 : hwlp_cnt_i[1]   ;
-
-      /* USER CSR */
-      // dublicated mhartid: unique hardware thread id (not official)
-      UHARTID: csr_rdata_int = !PULP_XPULP ? 'b0 : hart_id_i;
-      // current priv level (not official)
-      PRIVLV: csr_rdata_int = !PULP_XPULP ? 'b0 : {30'h0, priv_lvl_q};
->>>>>>> df4b88f1
+      CSR_PRIVLV: csr_rdata_int = !PULP_XPULP ? 'b0 : {30'h0, priv_lvl_q};
       default:
         csr_rdata_int = '0;
     endcase
@@ -722,11 +682,7 @@
          fflags_n = (FPU == 1) ? csr_wdata_int[C_FFLAG-1:0]            : '0;
          frm_n    = (FPU == 1) ? csr_wdata_int[C_RM+C_FFLAG-1:C_FFLAG] : '0;
       end
-<<<<<<< HEAD
-      CSR_FPREC  : if (csr_we_int) fprec_n = (FPU == 1) ? csr_wdata_int[C_PC-1:0]    : '0;
-=======
-      FPREC      : if (csr_we_int) fprec_n = ((FPU == 1) && (PULP_XPULP == 1)) ? csr_wdata_int[C_PC-1:0] : '0;
->>>>>>> df4b88f1
+      CSR_FPREC  : if (csr_we_int) fprec_n = ((FPU == 1) && (PULP_XPULP == 1)) ? csr_wdata_int[C_PC-1:0] : '0;
 
       // mstatus: IE bit
       CSR_MSTATUS: if (csr_we_int) begin
@@ -793,22 +749,12 @@
                end
 
       // hardware loops
-<<<<<<< HEAD
-      CSR_LPSTART0 : if (csr_we_int) begin hwlp_we_o = 3'b001; hwlp_regid_o = 1'b0; end
-      CSR_LPEND0   : if (csr_we_int) begin hwlp_we_o = 3'b010; hwlp_regid_o = 1'b0; end
-      CSR_LPCOUNT0 : if (csr_we_int) begin hwlp_we_o = 3'b100; hwlp_regid_o = 1'b0; end
-      CSR_LPSTART1 : if (csr_we_int) begin hwlp_we_o = 3'b001; hwlp_regid_o = 1'b1; end
-      CSR_LPEND1   : if (csr_we_int) begin hwlp_we_o = 3'b010; hwlp_regid_o = 1'b1; end
-      CSR_LPCOUNT1 : if (csr_we_int) begin hwlp_we_o = 3'b100; hwlp_regid_o = 1'b1; end
-=======
-      HWLoop0_START:   if (PULP_XPULP && csr_we_int) begin hwlp_we_o = 3'b001; hwlp_regid_o = 1'b0; end
-      HWLoop0_END:     if (PULP_XPULP && csr_we_int) begin hwlp_we_o = 3'b010; hwlp_regid_o = 1'b0; end
-      HWLoop0_COUNTER: if (PULP_XPULP && csr_we_int) begin hwlp_we_o = 3'b100; hwlp_regid_o = 1'b0; end
-      HWLoop1_START:   if (PULP_XPULP && csr_we_int) begin hwlp_we_o = 3'b001; hwlp_regid_o = 1'b1; end
-      HWLoop1_END:     if (PULP_XPULP && csr_we_int) begin hwlp_we_o = 3'b010; hwlp_regid_o = 1'b1; end
-      HWLoop1_COUNTER: if (PULP_XPULP && csr_we_int) begin hwlp_we_o = 3'b100; hwlp_regid_o = 1'b1; end
-
->>>>>>> df4b88f1
+      CSR_LPSTART0 : if (PULP_XPULP && csr_we_int) begin hwlp_we_o = 3'b001; hwlp_regid_o = 1'b0; end
+      CSR_LPEND0   : if (PULP_XPULP && csr_we_int) begin hwlp_we_o = 3'b010; hwlp_regid_o = 1'b0; end
+      CSR_LPCOUNT0 : if (PULP_XPULP && csr_we_int) begin hwlp_we_o = 3'b100; hwlp_regid_o = 1'b0; end
+      CSR_LPSTART1 : if (PULP_XPULP && csr_we_int) begin hwlp_we_o = 3'b001; hwlp_regid_o = 1'b1; end
+      CSR_LPEND1   : if (PULP_XPULP && csr_we_int) begin hwlp_we_o = 3'b010; hwlp_regid_o = 1'b1; end
+      CSR_LPCOUNT1 : if (PULP_XPULP && csr_we_int) begin hwlp_we_o = 3'b100; hwlp_regid_o = 1'b1; end
 
       // PMP config registers
       CSR_PMPCFG0: if (csr_we_int) begin pmp_reg_n.pmpcfg_packed[0] = csr_wdata_int; pmpcfg_we[3:0]   = 4'b1111; end
@@ -1012,11 +958,7 @@
          fflags_n = (FPU == 1) ? csr_wdata_int[C_FFLAG-1:0]            : '0;
          frm_n    = (FPU == 1) ? csr_wdata_int[C_RM+C_FFLAG-1:C_FFLAG] : '0;
       end
-<<<<<<< HEAD
-      CSR_FPREC  : if (csr_we_int) fprec_n = (FPU == 1) ? csr_wdata_int[C_PC-1:0]    : '0;
-=======
-      FPREC      : if (csr_we_int) fprec_n = ((FPU == 1) && (PULP_XPULP == 1)) ? csr_wdata_int[C_PC-1:0] : '0;
->>>>>>> df4b88f1
+      CSR_FPREC  : if (csr_we_int) fprec_n = ((FPU == 1) && (PULP_XPULP == 1)) ? csr_wdata_int[C_PC-1:0] : '0;
 
       // mstatus: IE bit
       CSR_MSTATUS: if (csr_we_int) begin
@@ -1082,21 +1024,12 @@
                end
 
       // hardware loops
-<<<<<<< HEAD
-      CSR_LPSTART0 : if (csr_we_int) begin hwlp_we_o = 3'b001; hwlp_regid_o = 1'b0; end
-      CSR_LPEND0   : if (csr_we_int) begin hwlp_we_o = 3'b010; hwlp_regid_o = 1'b0; end
-      CSR_LPCOUNT0 : if (csr_we_int) begin hwlp_we_o = 3'b100; hwlp_regid_o = 1'b0; end
-      CSR_LPSTART1 : if (csr_we_int) begin hwlp_we_o = 3'b001; hwlp_regid_o = 1'b1; end
-      CSR_LPEND1   : if (csr_we_int) begin hwlp_we_o = 3'b010; hwlp_regid_o = 1'b1; end
-      CSR_LPCOUNT1 : if (csr_we_int) begin hwlp_we_o = 3'b100; hwlp_regid_o = 1'b1; end
-=======
-      HWLoop0_START:   if (PULP_XPULP && csr_we_int) begin hwlp_we_o = 3'b001; hwlp_regid_o = 1'b0; end
-      HWLoop0_END:     if (PULP_XPULP && csr_we_int) begin hwlp_we_o = 3'b010; hwlp_regid_o = 1'b0; end
-      HWLoop0_COUNTER: if (PULP_XPULP && csr_we_int) begin hwlp_we_o = 3'b100; hwlp_regid_o = 1'b0; end
-      HWLoop1_START:   if (PULP_XPULP && csr_we_int) begin hwlp_we_o = 3'b001; hwlp_regid_o = 1'b1; end
-      HWLoop1_END:     if (PULP_XPULP && csr_we_int) begin hwlp_we_o = 3'b010; hwlp_regid_o = 1'b1; end
-      HWLoop1_COUNTER: if (PULP_XPULP && csr_we_int) begin hwlp_we_o = 3'b100; hwlp_regid_o = 1'b1; end
->>>>>>> df4b88f1
+      CSR_LPSTART0 : if (PULP_XPULP && csr_we_int) begin hwlp_we_o = 3'b001; hwlp_regid_o = 1'b0; end
+      CSR_LPEND0   : if (PULP_XPULP && csr_we_int) begin hwlp_we_o = 3'b010; hwlp_regid_o = 1'b0; end
+      CSR_LPCOUNT0 : if (PULP_XPULP && csr_we_int) begin hwlp_we_o = 3'b100; hwlp_regid_o = 1'b0; end
+      CSR_LPSTART1 : if (PULP_XPULP && csr_we_int) begin hwlp_we_o = 3'b001; hwlp_regid_o = 1'b1; end
+      CSR_LPEND1   : if (PULP_XPULP && csr_we_int) begin hwlp_we_o = 3'b010; hwlp_regid_o = 1'b1; end
+      CSR_LPCOUNT1 : if (PULP_XPULP && csr_we_int) begin hwlp_we_o = 3'b100; hwlp_regid_o = 1'b1; end
     endcase
 
     // exception controller gets priority over other writes
