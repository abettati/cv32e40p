--- conflicted
+++ resolved
@@ -315,10 +315,6 @@
   begin
     shift_amt  = operand_b_i;
     result_o   = 'x;
-<<<<<<< HEAD
-    flag_o     = 1'bx;
-=======
->>>>>>> 26394abc
 
     case (operator_i)
       // Standard Operations
